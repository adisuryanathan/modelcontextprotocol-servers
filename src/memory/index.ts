#!/usr/bin/env node

import path from 'path';
import { fileURLToPath } from 'url';
import { Server } from "@modelcontextprotocol/sdk/server/index.js";
import { StdioServerTransport } from "@modelcontextprotocol/sdk/server/stdio.js";
import {
  CallToolRequestSchema,
  ListToolsRequestSchema,
} from "@modelcontextprotocol/sdk/types.js";
import { KnowledgeGraphMemory, Entity, KnowledgeGraph, Relation } from "./types.js";
export * from "./types.js";
import { JsonMemory } from './json-memory.js'

// Default path to the JSONL file, you can change this to your desired local path by passing in an arg to the memory-server
const __dirname = path.dirname(fileURLToPath(import.meta.url));
const DEFAULT_MEMORY_FILE_PATH = path.join(__dirname, 'memory.json');

const args = process.argv.slice(2);
const memoryFilePath = (args.length > 0) ? args[0] : DEFAULT_MEMORY_FILE_PATH;

// Default to using the json file-based memory
const knowledgeGraphManager:KnowledgeGraphMemory = new JsonMemory(memoryFilePath);

// The server instance and tools exposed to Claude
const server = new Server({
  name: "memory-server",
  version: "1.0.1",
},    {
    capabilities: {
      tools: {},
    },
  },);

server.setRequestHandler(ListToolsRequestSchema, async () => {
  return {
    tools: [
      {
        name: "create_entities",
        description: "Create multiple new entities in the knowledge graph",
        inputSchema: {
          type: "object",
          properties: {
            entities: {
              type: "array",
              items: {
                type: "object",
                properties: {
                  name: { type: "string", description: "The name of the entity" },
                  entityType: { type: "string", description: "The type of the entity" },
                  observations: { 
                    type: "array", 
                    items: { type: "string" },
                    description: "An array of observation contents associated with the entity"
                  },
                },
                required: ["name", "entityType", "observations"],
              },
            },
          },
          required: ["entities"],
        },
      },
      {
        name: "create_relations",
        description: "Create multiple new relations between entities in the knowledge graph. Relations should be in active voice",
        inputSchema: {
          type: "object",
          properties: {
            relations: {
              type: "array",
              items: {
                type: "object",
                properties: {
                  from: { type: "string", description: "The name of the entity where the relation starts" },
                  to: { type: "string", description: "The name of the entity where the relation ends" },
                  relationType: { type: "string", description: "The type of the relation" },
                },
                required: ["from", "to", "relationType"],
              },
            },
          },
          required: ["relations"],
        },
      },
      {
        name: "add_observations",
        description: "Add new observations to existing entities in the knowledge graph",
        inputSchema: {
          type: "object",
          properties: {
            observations: {
              type: "array",
              items: {
                type: "object",
                properties: {
                  entityName: { type: "string", description: "The name of the entity to add the observations to" },
                  contents: { 
                    type: "array", 
                    items: { type: "string" },
                    description: "An array of observation contents to add"
                  },
                },
                required: ["entityName", "contents"],
              },
            },
          },
          required: ["observations"],
        },
      },
      {
        name: "delete_entities",
        description: "Delete multiple entities and their associated relations from the knowledge graph",
        inputSchema: {
          type: "object",
          properties: {
            entityNames: { 
              type: "array", 
              items: { type: "string" },
              description: "An array of entity names to delete" 
            },
          },
          required: ["entityNames"],
        },
      },
      {
        name: "delete_observations",
        description: "Delete specific observations from entities in the knowledge graph",
        inputSchema: {
          type: "object",
          properties: {
            deletions: {
              type: "array",
              items: {
                type: "object",
                properties: {
                  entityName: { type: "string", description: "The name of the entity containing the observations" },
                  observations: { 
                    type: "array", 
                    items: { type: "string" },
                    description: "An array of observations to delete"
                  },
                },
                required: ["entityName", "observations"],
              },
            },
          },
          required: ["deletions"],
        },
      },
      {
        name: "delete_relations",
        description: "Delete multiple relations from the knowledge graph",
        inputSchema: {
          type: "object",
          properties: {
            relations: { 
              type: "array", 
              items: {
                type: "object",
                properties: {
                  from: { type: "string", description: "The name of the entity where the relation starts" },
                  to: { type: "string", description: "The name of the entity where the relation ends" },
                  relationType: { type: "string", description: "The type of the relation" },
                },
                required: ["from", "to", "relationType"],
              },
              description: "An array of relations to delete" 
            },
          },
          required: ["relations"],
        },
      },
      {
        name: "read_graph",
        description: "Read the entire knowledge graph",
        inputSchema: {
          type: "object",
          properties: {},
        },
      },
      {
        name: "search_nodes",
        description: "Search for nodes in the knowledge graph based on a query",
        inputSchema: {
          type: "object",
          properties: {
            query: { type: "string", description: "The search query to match against entity names, types, and observation content" },
          },
          required: ["query"],
        },
      },
      {
        name: "open_nodes",
        description: "Open specific nodes in the knowledge graph by their names",
        inputSchema: {
          type: "object",
          properties: {
            names: {
              type: "array",
              items: { type: "string" },
              description: "An array of entity names to retrieve",
            },
          },
          required: ["names"],
        },
      },
    ],
  };
});

server.setRequestHandler(CallToolRequestSchema, async (request) => {
  const { name, arguments: args } = request.params;

  if (!args) {
    throw new Error(`No arguments provided for tool: ${name}`);
  }

  switch (name) {
    case "create_entities":
      return { content: [{ type: "text", text: JSON.stringify(await knowledgeGraphManager.createEntities(args.entities as Entity[]), null, 2) }] };
    case "create_relations":
      return { content: [{ type: "text", text: JSON.stringify(await knowledgeGraphManager.createRelations(args.relations as Relation[]), null, 2) }] };
    case "add_observations":
      return { content: [{ type: "text", text: JSON.stringify(await knowledgeGraphManager.addObservations(args.observations as { entityName: string; contents: string[] }[]), null, 2) }] };
    case "delete_entities":
      await knowledgeGraphManager.deleteEntities(args.entityNames as string[]);
      return { content: [{ type: "text", text: "Entities deleted successfully" }] };
    case "delete_observations":
      await knowledgeGraphManager.deleteObservations(args.deletions as { entityName: string; observations: string[] }[]);
      return { content: [{ type: "text", text: "Observations deleted successfully" }] };
    case "delete_relations":
      await knowledgeGraphManager.deleteRelations(args.relations as Relation[]);
      return { content: [{ type: "text", text: "Relations deleted successfully" }] };
    case "read_graph":
<<<<<<< HEAD
      console.error(`read_graph()`)
      return { toolResult: await knowledgeGraphManager.readGraph() };
    case "search_nodes":
      console.error(`search_nodes(${args.query})`)
      return { toolResult: await knowledgeGraphManager.searchNodes(args.query as string) };
=======
      return { content: [{ type: "text", text: JSON.stringify(await knowledgeGraphManager.readGraph(), null, 2) }] };
    case "search_nodes":
      return { content: [{ type: "text", text: JSON.stringify(await knowledgeGraphManager.searchNodes(args.query as string), null, 2) }] };
>>>>>>> 129d80af
    case "open_nodes":
      return { content: [{ type: "text", text: JSON.stringify(await knowledgeGraphManager.openNodes(args.names as string[]), null, 2) }] };
    default:
      throw new Error(`Unknown tool: ${name}`);
  }
});

async function main() {
  const transport = new StdioServerTransport();
  await server.connect(transport);
  console.error("Knowledge Graph MCP Server running on stdio using JsonMemory");
}

main().catch((error) => {
  console.error("Fatal error in main():", error);
  process.exit(1);
});<|MERGE_RESOLUTION|>--- conflicted
+++ resolved
@@ -233,17 +233,9 @@
       await knowledgeGraphManager.deleteRelations(args.relations as Relation[]);
       return { content: [{ type: "text", text: "Relations deleted successfully" }] };
     case "read_graph":
-<<<<<<< HEAD
-      console.error(`read_graph()`)
-      return { toolResult: await knowledgeGraphManager.readGraph() };
-    case "search_nodes":
-      console.error(`search_nodes(${args.query})`)
-      return { toolResult: await knowledgeGraphManager.searchNodes(args.query as string) };
-=======
       return { content: [{ type: "text", text: JSON.stringify(await knowledgeGraphManager.readGraph(), null, 2) }] };
     case "search_nodes":
       return { content: [{ type: "text", text: JSON.stringify(await knowledgeGraphManager.searchNodes(args.query as string), null, 2) }] };
->>>>>>> 129d80af
     case "open_nodes":
       return { content: [{ type: "text", text: JSON.stringify(await knowledgeGraphManager.openNodes(args.names as string[]), null, 2) }] };
     default:
