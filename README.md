--- conflicted
+++ resolved
@@ -1,9 +1,9 @@
 # Model Context Protocol servers
 
-This repository is a collection of *reference implementations* for the [Model Context Protocol](https://modelcontextprotocol.io/) (MCP), as well as references
+This repository is a collection of *reference implementations* for the [Model Context Protocol](https://modelcontextprotocol.io/) (MCP), as well as references  
 to community built servers and additional resources.
 
-The servers in this repository showcase the versatility and extensibility of MCP, demonstrating how it can be used to give Large Language Models (LLMs) secure, controlled access to tools and data sources.
+The servers in this repository showcase the versatility and extensibility of MCP, demonstrating how it can be used to give Large Language Models (LLMs) secure, controlled access to tools and data sources.  
 Each MCP server is implemented with either the [Typescript MCP SDK](https://github.com/modelcontextprotocol/typescript-sdk) or [Python MCP SDK](https://github.com/modelcontextprotocol/python-sdk).
 
 > Note: Lists in this README are maintained in alphabetical order to minimize merge conflicts when adding new items.
@@ -12,26 +12,26 @@
 
 These servers aim to demonstrate MCP features and the TypeScript and Python SDKs.
 
-- **[AWS KB Retrieval](src/aws-kb-retrieval-server)** - Retrieval from AWS Knowledge Base using Bedrock Agent Runtime
-- **[Brave Search](src/brave-search)** - Web and local search using Brave's Search API
-- **[EverArt](src/everart)** - AI image generation using various models
-- **[Everything](src/everything)** - Reference / test server with prompts, resources, and tools
-- **[Fetch](src/fetch)** - Web content fetching and conversion for efficient LLM usage
-- **[Filesystem](src/filesystem)** - Secure file operations with configurable access controls
-- **[Git](src/git)** - Tools to read, search, and manipulate Git repositories
-- **[GitHub](src/github)** - Repository management, file operations, and GitHub API integration
-- **[GitLab](src/gitlab)** - GitLab API, enabling project management
-- **[Google Drive](src/gdrive)** - File access and search capabilities for Google Drive
-- **[Google Maps](src/google-maps)** - Location services, directions, and place details
-- **[Memory](src/memory)** - Knowledge graph-based persistent memory system
-- **[PostgreSQL](src/postgres)** - Read-only database access with schema inspection
-- **[Puppeteer](src/puppeteer)** - Browser automation and web scraping
-- **[Redis](src/redis)** - Interact with Redis key-value stores
-- **[Sentry](src/sentry)** - Retrieving and analyzing issues from Sentry.io
-- **[Sequential Thinking](src/sequentialthinking)** - Dynamic and reflective problem-solving through thought sequences
-- **[Slack](src/slack)** - Channel management and messaging capabilities
-- **[Sqlite](src/sqlite)** - Database interaction and business intelligence capabilities
-- **[Time](src/time)** - Time and timezone conversion capabilities
+- **[AWS KB Retrieval](src/aws-kb-retrieval-server)** - Retrieval from AWS Knowledge Base using Bedrock Agent Runtime  
+- **[Brave Search](src/brave-search)** - Web and local search using Brave's Search API  
+- **[EverArt](src/everart)** - AI image generation using various models  
+- **[Everything](src/everything)** - Reference / test server with prompts, resources, and tools  
+- **[Fetch](src/fetch)** - Web content fetching and conversion for efficient LLM usage  
+- **[Filesystem](src/filesystem)** - Secure file operations with configurable access controls  
+- **[Git](src/git)** - Tools to read, search, and manipulate Git repositories  
+- **[GitHub](src/github)** - Repository management, file operations, and GitHub API integration  
+- **[GitLab](src/gitlab)** - GitLab API, enabling project management  
+- **[Google Drive](src/gdrive)** - File access and search capabilities for Google Drive  
+- **[Google Maps](src/google-maps)** - Location services, directions, and place details  
+- **[Memory](src/memory)** - Knowledge graph-based persistent memory system  
+- **[PostgreSQL](src/postgres)** - Read-only database access with schema inspection  
+- **[Puppeteer](src/puppeteer)** - Browser automation and web scraping  
+- **[Redis](src/redis)** - Interact with Redis key-value stores  
+- **[Sentry](src/sentry)** - Retrieving and analyzing issues from Sentry.io  
+- **[Sequential Thinking](src/sequentialthinking)** - Dynamic and reflective problem-solving through thought sequences  
+- **[Slack](src/slack)** - Channel management and messaging capabilities  
+- **[Sqlite](src/sqlite)** - Database interaction and business intelligence capabilities  
+- **[Time](src/time)** - Time and timezone conversion capabilities  
 
 ## 🤝 Third-Party Servers
 
@@ -39,338 +39,325 @@
 
 Official integrations are maintained by companies building production ready MCP servers for their platforms.
 
-- <img height="12" width="12" src="https://www.21st.dev/favicon.ico" alt="21st.dev Logo" /> **[21st.dev Magic](https://github.com/21st-dev/magic-mcp)** - Create crafted UI components inspired by the best 21st.dev design engineers.
-- <img height="12" width="12" src="https://invoxx-public-bucket.s3.eu-central-1.amazonaws.com/frontend-resources/adfin-logo-small.svg" alt="Adfin Logo" /> **[Adfin](https://github.com/Adfin-Engineering/mcp-server-adfin)** - The only platform you need to get paid - all payments in one place, invoicing and accounting reconciliations with [Adfin](https://www.adfin.com/).
-- <img height="12" width="12" src="https://www.agentql.com/favicon/favicon.png" alt="AgentQL Logo" /> **[AgentQL](https://github.com/tinyfish-io/agentql-mcp)** - Enable AI agents to get structured data from unstructured web with [AgentQL](https://www.agentql.com/).
-- <img height="12" width="12" src="https://agentrpc.com/favicon.ico" alt="AgentRPC Logo" /> **[AgentRPC](https://github.com/agentrpc/agentrpc)** - Connect to any function, any language, across network boundaries using [AgentRPC](https://www.agentrpc.com/).
-- <img height="12" width="12" src="https://aiven.io/favicon.ico" alt="Aiven Logo" /> **[Aiven](https://github.com/Aiven-Open/mcp-aiven)** - Navigate your [Aiven projects](https://go.aiven.io/mcp-server) and interact with the PostgreSQL®, Apache Kafka®, ClickHouse® and OpenSearch® services
-- <img height="12" width="12" src="https://apify.com/favicon.ico" alt="Apify Logo" /> **[Apify](https://github.com/apify/actors-mcp-server)** - [Actors MCP Server](https://apify.com/apify/actors-mcp-server): Use 3,000+ pre-built cloud tools to extract data from websites, e-commerce, social media, search engines, maps, and more
-- <img height="12" width="12" src="https://2052727.fs1.hubspotusercontent-na1.net/hubfs/2052727/cropped-cropped-apimaticio-favicon-1-32x32.png" alt="APIMatic Logo" /> **[APIMatic MCP](https://github.com/apimatic/apimatic-validator-mcp)** - APIMatic MCP Server is used to validate OpenAPI specifications using [APIMatic](https://www.apimatic.io/). The server processes OpenAPI files and returns validation summaries by leveraging APIMatic’s API.
-- <img height="12" width="12" src="https://resources.audiense.com/hubfs/favicon-1.png" alt="Audiense Logo" /> **[Audiense Insights](https://github.com/AudienseCo/mcp-audiense-insights)** - Marketing insights and audience analysis from [Audiense](https://www.audiense.com/products/audiense-insights) reports, covering demographic, cultural, influencer, and content engagement analysis.
-- <img height="12" width="12" src="https://axiom.co/favicon.ico" alt="Axiom Logo" /> **[Axiom](https://github.com/axiomhq/mcp-server-axiom)** - Query and analyze your Axiom logs, traces, and all other event data in natural language
-- <img height="12" width="12" src="https://www.bankless.com/favicon.ico" alt="Bankless Logo" /> **[Bankless Onchain](https://github.com/bankless/onchain-mcp)** - Query Onchain data, like ERC20 tokens, transaction history, smart contract state.
-- <img height="12" width="12" src="https://www.box.com/favicon.ico" alt="Box Logo" /> **[Box](https://github.com/box-community/mcp-server-box)** - Interact with the Intelligent Content Management platform through Box AI.
-- <img height="12" width="12" src="https://browserbase.com/favicon.ico" alt="Browserbase Logo" /> **[Browserbase](https://github.com/browserbase/mcp-server-browserbase)** - Automate browser interactions in the cloud (e.g. web navigation, data extraction, form filling, and more)
-- <img height="12" width="12" src="https://www.chargebee.com/static/resources/brand/favicon.png" /> **[Chargebee](https://github.com/chargebee/agentkit/tree/main/modelcontextprotocol)** - MCP Server that connects AI agents to [Chargebee platform](https://www.chargebee.com).
-- <img height="12" width="12" src="https://trychroma.com/_next/static/media/chroma-logo.ae2d6e4b.svg" /> **[Chroma](https://github.com/chroma-core/chroma-mcp)** - Embeddings, vector search, document storage, and full-text search with the open-source AI application database
-- <img height="12" width="12" src="https://www.chronulus.com/favicon/chronulus-logo-blue-on-alpha-square-128x128.ico" alt="Chronulus AI Logo" /> **[Chronulus AI](https://github.com/ChronulusAI/chronulus-mcp)** - Predict anything with Chronulus AI forecasting and prediction agents.
-- <img height="12" width="12" src="https://clickhouse.com/favicon.ico" alt="ClickHouse Logo" /> **[ClickHouse](https://github.com/ClickHouse/mcp-clickhouse)** - Query your [ClickHouse](https://clickhouse.com/) database server.
-- <img height="12" width="12" src="https://cdn.simpleicons.org/cloudflare" /> **[Cloudflare](https://github.com/cloudflare/mcp-server-cloudflare)** - Deploy, configure & interrogate your resources on the Cloudflare developer platform (e.g. Workers/KV/R2/D1)
-- <img height="12" width="12" src="https://www.comet.com/favicon.ico" alt="Comet Logo" /> **[Comet Opik](https://github.com/comet-ml/opik-mcp)** - Query and analyze your [Opik](https://github.com/comet-ml/opik) logs, traces, prompts and all other telemtry data from your LLMs in natural language.
-- <img height="12" width="12" src="https://www.convex.dev/favicon.ico" /> **[Convex](https://stack.convex.dev/convex-mcp-server)** - Introspect and query your apps deployed to Convex.
-- <img height="12" width="12" src="http://app.itsdart.com/static/img/favicon.png" alt="Dart Logo" /> **[Dart](https://github.com/its-dart/dart-mcp-server)** - Interact with task, doc, and project data in [Dart](https://itsdart.com), an AI-native project management tool
-- <img height="12" width="12" src="https://www.devhub.com/img/upload/favicon-196x196-dh.png" alt="DevHub Logo" /> **[DevHub](https://github.com/devhub/devhub-cms-mcp)** - Manage and utilize website content within the [DevHub](https://www.devhub.com) CMS platform
-- <img height="12" width="12" src="https://e2b.dev/favicon.ico" alt="E2B Logo" /> **[E2B](https://github.com/e2b-dev/mcp-server)** - Run code in secure sandboxes hosted by [E2B](https://e2b.dev)
-- <img height="12" width="12" src="https://static.edubase.net/media/brand/favicon/favicon-32x32.png" alt="EduBase Logo" /> **[EduBase](https://github.com/EduBase/MCP)** - Interact with [EduBase](https://www.edubase.net), a comprehensive e-learning platform with advanced quizzing, exam management, and content organization capabilities
-- <img height="12" width="12" src="https://esignatures.com/favicon.ico" alt="eSignatures Logo" /> **[eSignatures](https://github.com/esignaturescom/mcp-server-esignatures)** - Contract and template management for drafting, reviewing, and sending binding contracts.
-- <img height="12" width="12" src="https://exa.ai/images/favicon-32x32.png" alt="Exa Logo" /> **[Exa](https://github.com/exa-labs/exa-mcp-server)** - Search Engine made for AIs by [Exa](https://exa.ai)
-- <img height="12" width="12" src="https://fewsats.com/favicon.svg" alt="Fewsats Logo" /> **[Fewsats](https://github.com/Fewsats/fewsats-mcp)** - Enable AI Agents to purchase anything in a secure way using [Fewsats](https://fewsats.com)
-- <img height="12" width="12" src="https://fibery.io/favicon.svg" alt="Fibery Logo" /> **[Fibery](https://github.com/Fibery-inc/fibery-mcp-server)** - Perform queries and entity operations in your [Fibery](https://fibery.io) workspace.
-- <img height="12" width="12" src="https://financialdatasets.ai/favicon.ico" alt="Financial Datasets Logo" /> **[Financial Datasets](https://github.com/financial-datasets/mcp-server)** - Stock market API made for AI agents
-- <img height="12" width="12" src="https://firecrawl.dev/favicon.ico" alt="Firecrawl Logo" /> **[Firecrawl](https://github.com/mendableai/firecrawl-mcp-server)** - Extract web data with [Firecrawl](https://firecrawl.dev)
-- <img height="12" width="12" src="https://fireproof.storage/favicon.ico" alt="Fireproof Logo" /> **[Fireproof](https://github.com/fireproof-storage/mcp-database-server)** - Immutable ledger database with live synchronization
-- <img height="12" width="12" src="https://gitee.com/favicon.ico" alt="Gitee Logo" /> **[Gitee](https://github.com/oschina/mcp-gitee)** - Gitee API integration, repository, issue, and pull request management, and more.
-- <img height="12" width="12" src="https://cdn.prod.website-files.com/6605a2979ff17b2cd1939cd4/6605a460de47e7596ed84f06_icon256.png" alt="gotoHuman Logo" /> **[gotoHuman](https://github.com/gotohuman/gotohuman-mcp-server)** - Human-in-the-loop platform - Allow AI agents and automations to send requests for approval to your [gotoHuman](https://www.gotohuman.com) inbox.
-- <img height="12" width="12" src="https://grafana.com/favicon.ico" alt="Grafana Logo" /> **[Grafana](https://github.com/grafana/mcp-grafana)** - Search dashboards, investigate incidents and query datasources in your Grafana instance
-- <img height="12" width="12" src="https://framerusercontent.com/images/KCOWBYLKunDff1Dr452y6EfjiU.png" alt="Graphlit Logo" /> **[Graphlit](https://github.com/graphlit/graphlit-mcp-server)** - Ingest anything from Slack to Gmail to podcast feeds, in addition to web crawling, into a searchable [Graphlit](https://www.graphlit.com) project.
-- <img height="12" width="12" src="https://img.alicdn.com/imgextra/i3/O1CN01d9qrry1i6lTNa2BRa_!!6000000004364-2-tps-218-200.png" alt="Hologres Logo" /> **[Hologres](https://github.com/aliyun/alibabacloud-hologres-mcp-server)** - Connect to a [Hologres](https://www.alibabacloud.com/en/product/hologres) instance, get table metadata, query and analyze data.
-- <img height="12" width="12" src="https://hyperbrowser-assets-bucket.s3.us-east-1.amazonaws.com/Hyperbrowser-logo.png" alt="Hyperbrowsers23 Logo" /> **[Hyperbrowser](https://github.com/hyperbrowserai/mcp)** - [Hyperbrowser](https://www.hyperbrowser.ai/) is the next-generation platform empowering AI agents and enabling effortless, scalable browser automation.
-- **[IBM wxflows](https://github.com/IBM/wxflows/tree/main/examples/mcp/javascript)** - Tool platform by IBM to build, test and deploy tools for any data source
-- <img height="12" width="12" src="https://forevervm.com/icon.png" alt="ForeverVM Logo" /> **[ForeverVM](https://github.com/jamsocket/forevervm/tree/main/javascript/mcp-server)** - Run Python in a code sandbox.
-- <img height="12" width="12" src="https://www.getinboxzero.com/icon.png" alt="Inbox Zero Logo" /> **[Inbox Zero](https://github.com/elie222/inbox-zero/tree/main/apps/mcp-server)** - AI personal assistant for email [Inbox Zero](https://www.getinboxzero.com)
-- <img height="12" width="12" src="https://inkeep.com/favicon.ico" alt="Inkeep Logo" /> **[Inkeep](https://github.com/inkeep/mcp-server-python)** - RAG Search over your content powered by [Inkeep](https://inkeep.com)
-- <img height="12" width="12" src="https://integration.app/favicon.ico" alt="Integration App Icon" /> **[Integration App](https://github.com/integration-app/mcp-server)** - Interact with any other SaaS applications on behalf of your customers.
-- <img height="12" width="12" src="https://cdn.simpleicons.org/jetbrains" /> **[JetBrains](https://github.com/JetBrains/mcp-jetbrains)** – Work on your code with JetBrains IDEs
-- <img height="12" width="12" src="https://kagi.com/favicon.ico" alt="Kagi Logo" /> **[Kagi Search](https://github.com/kagisearch/kagimcp)** - Search the web using Kagi's search API
-- <img height="12" width="12" src="https://connection.keboola.com/favicon.ico" alt="Keboola Logo" /> **[Keboola](https://github.com/keboola/keboola-mcp-server)** - Build robust data workflows, integrations, and analytics on a single intuitive platform.
-- <img height="12" width="12" src="https://logfire.pydantic.dev/favicon.ico" alt="Logfire Logo" /> **[Logfire](https://github.com/pydantic/logfire-mcp)** - Provides access to OpenTelemetry traces and metrics through Logfire.
-- <img height="12" width="12" src="https://langfuse.com/favicon.ico" alt="Langfuse Logo" /> **[Langfuse Prompt Management](https://github.com/langfuse/mcp-server-langfuse)** - Open-source tool for collaborative editing, versioning, evaluating, and releasing prompts.
-- <img height="12" width="12" src="https://lingo.dev/favicon.ico" alt="Lingo.dev Logo" /> **[Lingo.dev](https://github.com/lingodotdev/lingo.dev/blob/main/mcp.md)** - Make your AI agent speak every language on the planet, using [Lingo.dev](https://lingo.dev) Localization Engine.
-- <img height="12" width="12" src="https://www.mailgun.com/favicon.ico" alt="Mailgun Logo" /> **[Mailgun](https://github.com/mailgun/mailgun-mcp-server)** - Interact with Mailgun API.
-- <img height="12" width="12" src="https://www.make.com/favicon.ico" alt="Make Logo" /> **[Make](https://github.com/integromat/make-mcp-server)** - Turn your [Make](https://www.make.com/) scenarios into callable tools for AI assistants.
-- <img height="12" width="12" src="https://www.meilisearch.com/favicon.ico" alt="Meilisearch Logo" /> **[Meilisearch](https://github.com/meilisearch/meilisearch-mcp)** - Interact & query with Meilisearch (Full-text & semantic search API)
-- <img height="12" width="12" src="https://metoro.io/static/images/logos/Metoro.svg" /> **[Metoro](https://github.com/metoro-io/metoro-mcp-server)** - Query and interact with kubernetes environments monitored by Metoro
-- <img height="12" width="12" src="https://milvus.io/favicon-32x32.png" /> **[Milvus](https://github.com/zilliztech/mcp-server-milvus)** - Search, Query and interact with data in your Milvus Vector Database.
-- <img height="12" width="12" src="https://www.motherduck.com/favicon.ico" alt="MotherDuck Logo" /> **[MotherDuck](https://github.com/motherduckdb/mcp-server-motherduck)** - Query and analyze data with MotherDuck and local DuckDB
-- <img height="12" width="12" src="https://needle-ai.com/images/needle-logo-orange-2-rounded.png" alt="Needle AI Logo" /> **[Needle](https://github.com/needle-ai/needle-mcp)** - Production-ready RAG out of the box to search and retrieve data from your own documents.
-- <img height="12" width="12" src="https://neo4j.com/favicon.ico" alt="Neo4j Logo" /> **[Neo4j](https://github.com/neo4j-contrib/mcp-neo4j/)** - Neo4j graph database server (schema + read/write-cypher) and separate graph database backed memory
-- <img height="12" width="12" src="https://avatars.githubusercontent.com/u/183852044?s=48&v=4" alt="Neon Logo" /> **[Neon](https://github.com/neondatabase/mcp-server-neon)** - Interact with the Neon serverless Postgres platform
-- <img height="12" width="12" src="https://avatars.githubusercontent.com/u/82347605?s=48&v=4" alt="OceanBase Logo" /> **[OceanBase](https://github.com/oceanbase/mcp-oceanbase)** - MCP Server for OceanBase database and its tools
-- <img height="12" width="12" src="https://docs.octagonagents.com/logo.svg" alt="Octagon Logo" /> **[Octagon](https://github.com/OctagonAI/octagon-mcp-server)** - Deliver real-time investment research with extensive private and public market data.
-- <img height="12" width="12" src="https://oxylabs.io/favicon.ico" alt="Oxylabs Logo" /> **[Oxylabs](https://github.com/oxylabs/oxylabs-mcp)** - Scrape websites with Oxylabs Web API, supporting dynamic rendering and parsing for structured data extraction.
-- <img height="12" width="12" src="https://www.perplexity.ai/favicon.ico" alt="Perplexity Logo" /> **[Perplexity](https://github.com/ppl-ai/modelcontextprotocol)** - An MCP server that connects to Perplexity's Sonar API, enabling real-time web-wide research in conversational AI.
-- <img height="12" width="12" src="https://qdrant.tech/img/brand-resources-logos/logomark.svg" /> **[Qdrant](https://github.com/qdrant/mcp-server-qdrant/)** - Implement semantic memory layer on top of the Qdrant vector search engine
-- <img height="12" width="12" src="https://www.ramp.com/favicon.ico" /> **[Ramp](https://github.com/ramp-public/ramp-mcp)** - Interact with [Ramp](https://ramp.com)'s Developer API to run analysis on your spend and gain insights leveraging LLMs
-- **[Raygun](https://github.com/MindscapeHQ/mcp-server-raygun)** - Interact with your crash reporting and real using monitoring data on your Raygun account
-- <img height="12" width="12" src="https://www.rember.com/favicon.ico" alt="Rember Logo" /> **[Rember](https://github.com/rember/rember-mcp)** - Create spaced repetition flashcards in [Rember](https://rember.com) to remember anything you learn in your chats
-- <img height="12" width="12" src="https://riza.io/favicon.ico" alt="Riza logo" /> **[Riza](https://github.com/riza-io/riza-mcp)** - Arbitrary code execution and tool-use platform for LLMs by [Riza](https://riza.io)
-- <img height="12" width="12" src="https://pics.fatwang2.com/56912e614b35093426c515860f9f2234.svg" /> [Search1API](https://github.com/fatwang2/search1api-mcp) - One API for Search, Crawling, and Sitemaps
-- <img height="12" width="12" src="https://screenshotone.com/favicon.ico" alt="ScreenshotOne Logo" /> **[ScreenshotOne](https://github.com/screenshotone/mcp/)** - Render website screenshots with [ScreenshotOne](https://screenshotone.com/)
-- <img height="12" width="12" src="https://semgrep.dev/favicon.ico" alt="Semgrep Logo" /> **[Semgrep](https://github.com/semgrep/mcp)** - Enable AI agents to secure code with [Semgrep](https://semgrep.dev/).
-- <img height="12" width="12" src="https://www.singlestore.com/favicon-32x32.png?v=277b9cbbe31e8bc416504cf3b902d430"/> **[SingleStore](https://github.com/singlestore-labs/mcp-server-singlestore)** - Interact with the SingleStore database platform
-- <img height="12" width="12" src="https://www.starrocks.io/favicon.ico" alt="StarRocks Logo" /> **[StarRocks](https://github.com/StarRocks/mcp-server-starrocks)** - Interact with [StarRocks](https://www.starrocks.io/)
-- <img height="12" width="12" src="https://stripe.com/favicon.ico" alt="Stripe Logo" /> **[Stripe](https://github.com/stripe/agent-toolkit)** - Interact with Stripe API
-- <img height="12" width="12" src="https://tavily.com/favicon.ico" alt="Tavily Logo" /> **[Tavily](https://github.com/tavily-ai/tavily-mcp)** - Search engine for AI agents (search + extract) powered by [Tavily](https://tavily.com/)
-- <img height="12" width="12" src="https://thirdweb.com/favicon.ico" alt="Thirdweb Logo" /> **[Thirdweb](https://github.com/thirdweb-dev/ai/tree/main/python/thirdweb-mcp)** - Read/write to over 2k blockchains, enabling data querying, contract analysis/deployment, and transaction execution, powered by [Thirdweb](https://thirdweb.com/)
-- <img height="12" width="12" src="https://www.tinybird.co/favicon.ico" alt="Tinybird Logo" /> **[Tinybird](https://github.com/tinybirdco/mcp-tinybird)** - Interact with Tinybird serverless ClickHouse platform
-- <img height="12" width="12" src="https://unifai.network/favicon.ico" alt="UnifAI Logo" /> **[UnifAI](https://github.com/unifai-network/unifai-mcp-server)** - Dynamically search and call tools using [UnifAI Network](https://unifai.network)
-- <img height="12" width="12" src="https://framerusercontent.com/images/plcQevjrOYnyriuGw90NfQBPoQ.jpg" alt="Unstructured Logo" /> **[Unstructured](https://github.com/Unstructured-IO/UNS-MCP)** - Set up and interact with your unstructured data processing workflows in [Unstructured Platform](https://unstructured.io)
-- **[Vectorize](https://github.com/vectorize-io/vectorize-mcp-server/)** - [Vectorize](https://vectorize.io) MCP server for advanced retrieval, Private Deep Research, Anything-to-Markdown file extraction and text chunking.
-- <img height="12" width="12" src="https://verodat.io/assets/favicon-16x16.png" alt="Verodat Logo" /> **[Verodat](https://github.com/Verodat/verodat-mcp-server)** - Interact with Verodat AI Ready Data platform
-- <img height="12" width="12" src="https://www.veyrax.com/favicon.ico" alt="VeyraX Logo" /> **[VeyraX](https://github.com/VeyraX/veyrax-mcp)** - Single tool to control all 100+ API integrations, and UI components
-- <img height="12" width="12" src="https://www.xero.com/favicon.ico" alt="Xero Logo" /> **[Xero](https://github.com/XeroAPI/xero-mcp-server)** - Interact with the accounting data in your business using our official MCP server
-- <img height="12" width="12" src="https://cdn.zapier.com/zapier/images/favicon.ico" alt="Zapier Logo" /> **[Zapier](https://zapier.com/mcp)** - Connect your AI Agents to 8,000 apps instantly.
-- **[ZenML](https://github.com/zenml-io/mcp-zenml)** - Interact with your MLOps and LLMOps pipelines through your [ZenML](https://www.zenml.io) MCP server
+- <img height="12" width="12" src="https://www.21st.dev/favicon.ico" alt="21st.dev Logo" /> **[21st.dev Magic](https://github.com/21st-dev/magic-mcp)** - Create crafted UI components inspired by the best 21st.dev design engineers.  
+- <img height="12" width="12" src="https://invoxx-public-bucket.s3.eu-central-1.amazonaws.com/frontend-resources/adfin-logo-small.svg" alt="Adfin Logo" /> **[Adfin](https://github.com/Adfin-Engineering/mcp-server-adfin)** - The only platform you need to get paid - all payments in one place, invoicing and accounting reconciliations with [Adfin](https://www.adfin.com/).  
+- <img height="12" width="12" src="https://www.agentql.com/favicon/favicon.png" alt="AgentQL Logo" /> **[AgentQL](https://github.com/tinyfish-io/agentql-mcp)** - Enable AI agents to get structured data from unstructured web with [AgentQL](https://www.agentql.com/).  
+- <img height="12" width="12" src="https://agentrpc.com/favicon.ico" alt="AgentRPC Logo" /> **[AgentRPC](https://github.com/agentrpc/agentrpc)** - Connect to any function, any language, across network boundaries using [AgentRPC](https://www.agentrpc.com/).  
+- <img height="12" width="12" src="https://aiven.io/favicon.ico" alt="Aiven Logo" /> **[Aiven](https://github.com/Aiven-Open/mcp-aiven)** - Navigate your [Aiven projects](https://go.aiven.io/mcp-server) and interact with the PostgreSQL®, Apache Kafka®, ClickHouse® and OpenSearch® services  
+- <img height="12" width="12" src="https://apify.com/favicon.ico" alt="Apify Logo" /> **[Apify](https://github.com/apify/actors-mcp-server)** - [Actors MCP Server](https://apify.com/apify/actors-mcp-server): Use 3,000+ pre-built cloud tools to extract data from websites, e-commerce, social media, search engines, maps, and more  
+- <img height="12" width="12" src="https://2052727.fs1.hubspotusercontent-na1.net/hubfs/2052727/cropped-cropped-apimaticio-favicon-1-32x32.png" alt="APIMatic Logo" /> **[APIMatic MCP](https://github.com/apimatic/apimatic-validator-mcp)** - APIMatic MCP Server is used to validate OpenAPI specifications using [APIMatic](https://www.apimatic.io/). The server processes OpenAPI files and returns validation summaries by leveraging APIMatic’s API.  
+- <img height="12" width="12" src="https://resources.audiense.com/hubfs/favicon-1.png" alt="Audiense Logo" /> **[Audiense Insights](https://github.com/AudienseCo/mcp-audiense-insights)** - Marketing insights and audience analysis from [Audiense](https://www.audiense.com/products/audiense-insights) reports, covering demographic, cultural, influencer, and content engagement analysis.  
+- <img height="12" width="12" src="https://axiom.co/favicon.ico" alt="Axiom Logo" /> **[Axiom](https://github.com/axiomhq/mcp-server-axiom)** - Query and analyze your Axiom logs, traces, and all other event data in natural language  
+- <img height="12" width="12" src="https://www.bankless.com/favicon.ico" alt="Bankless Logo" /> **[Bankless Onchain](https://github.com/bankless/onchain-mcp)** - Query Onchain data, like ERC20 tokens, transaction history, smart contract state.  
+- <img height="12" width="12" src="https://www.box.com/favicon.ico" alt="Box Logo" /> **[Box](https://github.com/box-community/mcp-server-box)** - Interact with the Intelligent Content Management platform through Box AI.  
+- <img height="12" width="12" src="https://browserbase.com/favicon.ico" alt="Browserbase Logo" /> **[Browserbase](https://github.com/browserbase/mcp-server-browserbase)** - Automate browser interactions in the cloud (e.g. web navigation, data extraction, form filling, and more)  
+- <img height="12" width="12" src="https://www.chargebee.com/static/resources/brand/favicon.png" /> **[Chargebee](https://github.com/chargebee/agentkit/tree/main/modelcontextprotocol)** - MCP Server that connects AI agents to [Chargebee platform](https://www.chargebee.com).  
+- <img height="12" width="12" src="https://trychroma.com/_next/static/media/chroma-logo.ae2d6e4b.svg" /> **[Chroma](https://github.com/chroma-core/chroma-mcp)** - Embeddings, vector search, document storage, and full-text search with the open-source AI application database  
+- <img height="12" width="12" src="https://www.chronulus.com/favicon/chronulus-logo-blue-on-alpha-square-128x128.ico" alt="Chronulus AI Logo" /> **[Chronulus AI](https://github.com/ChronulusAI/chronulus-mcp)** - Predict anything with Chronulus AI forecasting and prediction agents.  
+- <img height="12" width="12" src="https://clickhouse.com/favicon.ico" alt="ClickHouse Logo" /> **[ClickHouse](https://github.com/ClickHouse/mcp-clickhouse)** - Query your [ClickHouse](https://clickhouse.com/) database server.  
+- <img height="12" width="12" src="https://cdn.simpleicons.org/cloudflare" /> **[Cloudflare](https://github.com/cloudflare/mcp-server-cloudflare)** - Deploy, configure & interrogate your resources on the Cloudflare developer platform (e.g. Workers/KV/R2/D1)  
+- <img height="12" width="12" src="https://www.comet.com/favicon.ico" alt="Comet Logo" /> **[Comet Opik](https://github.com/comet-ml/opik-mcp)** - Query and analyze your [Opik](https://github.com/comet-ml/opik) logs, traces, prompts and all other telemtry data from your LLMs in natural language.  
+- <img height="12" width="12" src="https://www.convex.dev/favicon.ico" /> **[Convex](https://stack.convex.dev/convex-mcp-server)** - Introspect and query your apps deployed to Convex.  
+- <img height="12" width="12" src="http://app.itsdart.com/static/img/favicon.png" alt="Dart Logo" /> **[Dart](https://github.com/its-dart/dart-mcp-server)** - Interact with task, doc, and project data in [Dart](https://itsdart.com), an AI-native project management tool  
+- <img height="12" width="12" src="https://www.devhub.com/img/upload/favicon-196x196-dh.png" alt="DevHub Logo" /> **[DevHub](https://github.com/devhub/devhub-cms-mcp)** - Manage and utilize website content within the [DevHub](https://www.devhub.com) CMS platform  
+- <img height="12" width="12" src="https://e2b.dev/favicon.ico" alt="E2B Logo" /> **[E2B](https://github.com/e2b-dev/mcp-server)** - Run code in secure sandboxes hosted by [E2B](https://e2b.dev)  
+- <img height="12" width="12" src="https://static.edubase.net/media/brand/favicon/favicon-32x32.png" alt="EduBase Logo" /> **[EduBase](https://github.com/EduBase/MCP)** - Interact with [EduBase](https://www.edubase.net), a comprehensive e-learning platform with advanced quizzing, exam management, and content organization capabilities  
+- <img height="12" width="12" src="https://esignatures.com/favicon.ico" alt="eSignatures Logo" /> **[eSignatures](https://github.com/esignaturescom/mcp-server-esignatures)** - Contract and template management for drafting, reviewing, and sending binding contracts.  
+- <img height="12" width="12" src="https://exa.ai/images/favicon-32x32.png" alt="Exa Logo" /> **[Exa](https://github.com/exa-labs/exa-mcp-server)** - Search Engine made for AIs by [Exa](https://exa.ai)  
+- <img height="12" width="12" src="https://fewsats.com/favicon.svg" alt="Fewsats Logo" /> **[Fewsats](https://github.com/Fewsats/fewsats-mcp)** - Enable AI Agents to purchase anything in a secure way using [Fewsats](https://fewsats.com)  
+- <img height="12" width="12" src="https://fibery.io/favicon.svg" alt="Fibery Logo" /> **[Fibery](https://github.com/Fibery-inc/fibery-mcp-server)** - Perform queries and entity operations in your [Fibery](https://fibery.io) workspace.  
+- <img height="12" width="12" src="https://financialdatasets.ai/favicon.ico" alt="Financial Datasets Logo" /> **[Financial Datasets](https://github.com/financial-datasets/mcp-server)** - Stock market API made for AI agents  
+- <img height="12" width="12" src="https://firecrawl.dev/favicon.ico" alt="Firecrawl Logo" /> **[Firecrawl](https://github.com/mendableai/firecrawl-mcp-server)** - Extract web data with [Firecrawl](https://firecrawl.dev)  
+- <img height="12" width="12" src="https://fireproof.storage/favicon.ico" alt="Fireproof Logo" /> **[Fireproof](https://github.com/fireproof-storage/mcp-database-server)** - Immutable ledger database with live synchronization  
+- <img height="12" width="12" src="https://gitee.com/favicon.ico" alt="Gitee Logo" /> **[Gitee](https://github.com/oschina/mcp-gitee)** - Gitee API integration, repository, issue, and pull request management, and more.  
+- <img height="12" width="12" src="https://cdn.prod.website-files.com/6605a2979ff17b2cd1939cd4/6605a460de47e7596ed84f06_icon256.png" alt="gotoHuman Logo" /> **[gotoHuman](https://github.com/gotohuman/gotohuman-mcp-server)** - Human-in-the-loop platform - Allow AI agents and automations to send requests for approval to your [gotoHuman](https://www.gotohuman.com) inbox.  
+- <img height="12" width="12" src="https://grafana.com/favicon.ico" alt="Grafana Logo" /> **[Grafana](https://github.com/grafana/mcp-grafana)** - Search dashboards, investigate incidents and query datasources in your Grafana instance  
+- <img height="12" width="12" src="https://framerusercontent.com/images/KCOWBYLKunDff1Dr452y6EfjiU.png" alt="Graphlit Logo" /> **[Graphlit](https://github.com/graphlit/graphlit-mcp-server)** - Ingest anything from Slack to Gmail to podcast feeds, in addition to web crawling, into a searchable [Graphlit](https://www.graphlit.com) project.  
+- <img height="12" width="12" src="https://img.alicdn.com/imgextra/i3/O1CN01d9qrry1i6lTNa2BRa_!!6000000004364-2-tps-218-200.png" alt="Hologres Logo" /> **[Hologres](https://github.com/aliyun/alibabacloud-hologres-mcp-server)** - Connect to a [Hologres](https://www.alibabacloud.com/en/product/hologres) instance, get table metadata, query and analyze data.  
+- <img height="12" width="12" src="https://hyperbrowser-assets-bucket.s3.us-east-1.amazonaws.com/Hyperbrowser-logo.png" alt="Hyperbrowsers23 Logo" /> **[Hyperbrowser](https://github.com/hyperbrowserai/mcp)** - [Hyperbrowser](https://www.hyperbrowser.ai/) is the next-generation platform empowering AI agents and enabling effortless, scalable browser automation.  
+- **[IBM wxflows](https://github.com/IBM/wxflows/tree/main/examples/mcp/javascript)** - Tool platform by IBM to build, test and deploy tools for any data source  
+- <img height="12" width="12" src="https://forevervm.com/icon.png" alt="ForeverVM Logo" /> **[ForeverVM](https://github.com/jamsocket/forevervm/tree/main/javascript/mcp-server)** - Run Python in a code sandbox.  
+- <img height="12" width="12" src="https://www.getinboxzero.com/icon.png" alt="Inbox Zero Logo" /> **[Inbox Zero](https://github.com/elie222/inbox-zero/tree/main/apps/mcp-server)** - AI personal assistant for email [Inbox Zero](https://www.getinboxzero.com)  
+- <img height="12" width="12" src="https://inkeep.com/favicon.ico" alt="Inkeep Logo" /> **[Inkeep](https://github.com/inkeep/mcp-server-python)** - RAG Search over your content powered by [Inkeep](https://inkeep.com)  
+- <img height="12" width="12" src="https://integration.app/favicon.ico" alt="Integration App Icon" /> **[Integration App](https://github.com/integration-app/mcp-server)** - Interact with any other SaaS applications on behalf of your customers.  
+- <img height="12" width="12" src="https://cdn.simpleicons.org/jetbrains" /> **[JetBrains](https://github.com/JetBrains/mcp-jetbrains)** – Work on your code with JetBrains IDEs  
+- <img height="12" width="12" src="https://kagi.com/favicon.ico" alt="Kagi Logo" /> **[Kagi Search](https://github.com/kagisearch/kagimcp)** - Search the web using Kagi's search API  
+- <img height="12" width="12" src="https://connection.keboola.com/favicon.ico" alt="Keboola Logo" /> **[Keboola](https://github.com/keboola/keboola-mcp-server)** - Build robust data workflows, integrations, and analytics on a single intuitive platform.  
+- <img height="12" width="12" src="https://logfire.pydantic.dev/favicon.ico" alt="Logfire Logo" /> **[Logfire](https://github.com/pydantic/logfire-mcp)** - Provides access to OpenTelemetry traces and metrics through Logfire.  
+- <img height="12" width="12" src="https://langfuse.com/favicon.ico" alt="Langfuse Logo" /> **[Langfuse Prompt Management](https://github.com/langfuse/mcp-server-langfuse)** - Open-source tool for collaborative editing, versioning, evaluating, and releasing prompts.  
+- <img height="12" width="12" src="https://lingo.dev/favicon.ico" alt="Lingo.dev Logo" /> **[Lingo.dev](https://github.com/lingodotdev/lingo.dev/blob/main/mcp.md)** - Make your AI agent speak every language on the planet, using [Lingo.dev](https://lingo.dev) Localization Engine.  
+- <img height="12" width="12" src="https://www.mailgun.com/favicon.ico" alt="Mailgun Logo" /> **[Mailgun](https://github.com/mailgun/mailgun-mcp-server)** - Interact with Mailgun API.  
+- <img height="12" width="12" src="https://www.make.com/favicon.ico" alt="Make Logo" /> **[Make](https://github.com/integromat/make-mcp-server)** - Turn your [Make](https://www.make.com/) scenarios into callable tools for AI assistants.  
+- <img height="12" width="12" src="https://www.meilisearch.com/favicon.ico" alt="Meilisearch Logo" /> **[Meilisearch](https://github.com/meilisearch/meilisearch-mcp)** - Interact & query with Meilisearch (Full-text & semantic search API)  
+- <img height="12" width="12" src="https://metoro.io/static/images/logos/Metoro.svg" /> **[Metoro](https://github.com/metoro-io/metoro-mcp-server)** - Query and interact with kubernetes environments monitored by Metoro  
+- <img height="12" width="12" src="https://milvus.io/favicon-32x32.png" /> **[Milvus](https://github.com/zilliztech/mcp-server-milvus)** - Search, Query and interact with data in your Milvus Vector Database.  
+- <img height="12" width="12" src="https://www.motherduck.com/favicon.ico" alt="MotherDuck Logo" /> **[MotherDuck](https://github.com/motherduckdb/mcp-server-motherduck)** - Query and analyze data with MotherDuck and local DuckDB  
+- <img height="12" width="12" src="https://needle-ai.com/images/needle-logo-orange-2-rounded.png" alt="Needle AI Logo" /> **[Needle](https://github.com/needle-ai/needle-mcp)** - Production-ready RAG out of the box to search and retrieve data from your own documents.  
+- <img height="12" width="12" src="https://neo4j.com/favicon.ico" alt="Neo4j Logo" /> **[Neo4j](https://github.com/neo4j-contrib/mcp-neo4j/)** - Neo4j graph database server (schema + read/write-cypher) and separate graph database backed memory  
+- <img height="12" width="12" src="https://avatars.githubusercontent.com/u/183852044?s=48&v=4" alt="Neon Logo" /> **[Neon](https://github.com/neondatabase/mcp-server-neon)** - Interact with the Neon serverless Postgres platform  
+- <img height="12" width="12" src="https://avatars.githubusercontent.com/u/82347605?s=48&v=4" alt="OceanBase Logo" /> **[OceanBase](https://github.com/oceanbase/mcp-oceanbase)** - MCP Server for OceanBase database and its tools  
+- <img height="12" width="12" src="https://docs.octagonagents.com/logo.svg" alt="Octagon Logo" /> **[Octagon](https://github.com/OctagonAI/octagon-mcp-server)** - Deliver real-time investment research with extensive private and public market data.  
+- <img height="12" width="12" src="https://oxylabs.io/favicon.ico" alt="Oxylabs Logo" /> **[Oxylabs](https://github.com/oxylabs/oxylabs-mcp)** - Scrape websites with Oxylabs Web API, supporting dynamic rendering and parsing for structured data extraction.  
+- <img height="12" width="12" src="https://www.perplexity.ai/favicon.ico" alt="Perplexity Logo" /> **[Perplexity](https://github.com/ppl-ai/modelcontextprotocol)** - An MCP server that connects to Perplexity's Sonar API, enabling real-time web-wide research in conversational AI.  
+- <img height="12" width="12" src="https://qdrant.tech/img/brand-resources-logos/logomark.svg" /> **[Qdrant](https://github.com/qdrant/mcp-server-qdrant/)** - Implement semantic memory layer on top of the Qdrant vector search engine  
+- <img height="12" width="12" src="https://www.ramp.com/favicon.ico" /> **[Ramp](https://github.com/ramp-public/ramp-mcp)** - Interact with [Ramp](https://ramp.com)'s Developer API to run analysis on your spend and gain insights leveraging LLMs  
+- **[Raygun](https://github.com/MindscapeHQ/mcp-server-raygun)** - Interact with your crash reporting and real using monitoring data on your Raygun account  
+- <img height="12" width="12" src="https://www.rember.com/favicon.ico" alt="Rember Logo" /> **[Rember](https://github.com/rember/rember-mcp)** - Create spaced repetition flashcards in [Rember](https://rember.com) to remember anything you learn in your chats  
+- <img height="12" width="12" src="https://riza.io/favicon.ico" alt="Riza logo" /> **[Riza](https://github.com/riza-io/riza-mcp)** - Arbitrary code execution and tool-use platform for LLMs by [Riza](https://riza.io)  
+- <img height="12" width="12" src="https://pics.fatwang2.com/56912e614b35093426c515860f9f2234.svg" /> [Search1API](https://github.com/fatwang2/search1api-mcp) - One API for Search, Crawling, and Sitemaps  
+- <img height="12" width="12" src="https://screenshotone.com/favicon.ico" alt="ScreenshotOne Logo" /> **[ScreenshotOne](https://github.com/screenshotone/mcp/)** - Render website screenshots with [ScreenshotOne](https://screenshotone.com/)  
+- <img height="12" width="12" src="https://semgrep.dev/favicon.ico" alt="Semgrep Logo" /> **[Semgrep](https://github.com/semgrep/mcp)** - Enable AI agents to secure code with [Semgrep](https://semgrep.dev/).  
+- <img height="12" width="12" src="https://www.singlestore.com/favicon-32x32.png?v=277b9cbbe31e8bc416504cf3b902d430"/> **[SingleStore](https://github.com/singlestore-labs/mcp-server-singlestore)** - Interact with the SingleStore database platform  
+- <img height="12" width="12" src="https://www.starrocks.io/favicon.ico" alt="StarRocks Logo" /> **[StarRocks](https://github.com/StarRocks/mcp-server-starrocks)** - Interact with [StarRocks](https://www.starrocks.io/)  
+- <img height="12" width="12" src="https://stripe.com/favicon.ico" alt="Stripe Logo" /> **[Stripe](https://github.com/stripe/agent-toolkit)** - Interact with Stripe API  
+- <img height="12" width="12" src="https://tavily.com/favicon.ico" alt="Tavily Logo" /> **[Tavily](https://github.com/tavily-ai/tavily-mcp)** - Search engine for AI agents (search + extract) powered by [Tavily](https://tavily.com/)  
+- <img height="12" width="12" src="https://thirdweb.com/favicon.ico" alt="Thirdweb Logo" /> **[Thirdweb](https://github.com/thirdweb-dev/ai/tree/main/python/thirdweb-mcp)** - Read/write to over 2k blockchains, enabling data querying, contract analysis/deployment, and transaction execution, powered by [Thirdweb](https://thirdweb.com/)  
+- <img height="12" width="12" src="https://www.tinybird.co/favicon.ico" alt="Tinybird Logo" /> **[Tinybird](https://github.com/tinybirdco/mcp-tinybird)** - Interact with Tinybird serverless ClickHouse platform  
+- <img height="12" width="12" src="https://unifai.network/favicon.ico" alt="UnifAI Logo" /> **[UnifAI](https://github.com/unifai-network/unifai-mcp-server)** - Dynamically search and call tools using [UnifAI Network](https://unifai.network)  
+- <img height="12" width="12" src="https://framerusercontent.com/images/plcQevjrOYnyriuGw90NfQBPoQ.jpg" alt="Unstructured Logo" /> **[Unstructured](https://github.com/Unstructured-IO/UNS-MCP)** - Set up and interact with your unstructured data processing workflows in [Unstructured Platform](https://unstructured.io)  
+- **[Vectorize](https://github.com/vectorize-io/vectorize-mcp-server/)** - [Vectorize](https://vectorize.io) MCP server for advanced retrieval, Private Deep Research, Anything-to-Markdown file extraction and text chunking.  
+- <img height="12" width="12" src="https://verodat.io/assets/favicon-16x16.png" alt="Verodat Logo" /> **[Verodat](https://github.com/Verodat/verodat-mcp-server)** - Interact with Verodat AI Ready Data platform  
+- <img height="12" width="12" src="https://www.veyrax.com/favicon.ico" alt="VeyraX Logo" /> **[VeyraX](https://github.com/VeyraX/veyrax-mcp)** - Single tool to control all 100+ API integrations, and UI components  
+- <img height="12" width="12" src="https://www.xero.com/favicon.ico" alt="Xero Logo" /> **[Xero](https://github.com/XeroAPI/xero-mcp-server)** - Interact with the accounting data in your business using our official MCP server  
+- <img height="12" width="12" src="https://cdn.zapier.com/zapier/images/favicon.ico" alt="Zapier Logo" /> **[Zapier](https://zapier.com/mcp)** - Connect your AI Agents to 8,000 apps instantly.  
+- **[ZenML](https://github.com/zenml-io/mcp-zenml)** - Interact with your MLOps and LLMOps pipelines through your [ZenML](https://www.zenml.io) MCP server  
 
 ### 🌎 Community Servers
 
 A growing set of community-developed and maintained servers demonstrates various applications of MCP across different domains.
 
 > **Note:** Community servers are **untested** and should be used at **your own risk**. They are not affiliated with or endorsed by Anthropic.
-- **[Ableton Live](https://github.com/Simon-Kansara/ableton-live-mcp-server)** - an MCP server to control Ableton Live.
-- **[Airbnb](https://github.com/openbnb-org/mcp-server-airbnb)** - Provides tools to search Airbnb and get listing details.
-- **[Algorand](https://github.com/GoPlausible/algorand-mcp)** - A comprehensive MCP server for tooling interactions (40+) and resource accessibility (60+) plus many useful prompts for interacting with the Algorand blockchain.
-- **[Airflow](https://github.com/yangkyeongmo/mcp-server-apache-airflow)** - A MCP Server that connects to [Apache Airflow](https://airflow.apache.org/) using official python client.
-- **[Airtable](https://github.com/domdomegg/airtable-mcp-server)** - Read and write access to [Airtable](https://airtable.com/) databases, with schema inspection.
-- **[Airtable](https://github.com/felores/airtable-mcp)** - Airtable Model Context Protocol Server.
-- **[AlphaVantage](https://github.com/calvernaz/alphavantage)** - MCP server for stock market data API [AlphaVantage](https://www.alphavantage.co)
-- **[Anki](https://github.com/scorzeth/anki-mcp-server)** - An MCP server for interacting with your [Anki](https://apps.ankiweb.net) decks and cards.
-- **[Any Chat Completions](https://github.com/pyroprompts/any-chat-completions-mcp)** - Interact with any OpenAI SDK Compatible Chat Completions API like OpenAI, Perplexity, Groq, xAI and many more.
-- **[Apple Calendar](https://github.com/Omar-v2/mcp-ical)** - An MCP server that allows you to interact with your MacOS Calendar through natural language, including features such as event creation, modification, schedule listing, finding free time slots etc.
-- **[ArangoDB](https://github.com/ravenwits/mcp-server-arangodb)** - MCP Server that provides database interaction capabilities through [ArangoDB](https://arangodb.com/).
-- **[Arduino](https://github.com/vishalmysore/choturobo)** - MCP Server that enables AI-powered robotics using Claude AI and Arduino (ESP32) for real-world automation and interaction with robots.
-- **[Atlassian](https://github.com/sooperset/mcp-atlassian)** - Interact with Atlassian Cloud products (Confluence and Jira) including searching/reading Confluence spaces/pages, accessing Jira issues, and project metadata.
-- **[AWS](https://github.com/rishikavikondala/mcp-server-aws)** - Perform operations on your AWS resources using an LLM.
-- **[AWS Athena](https://github.com/lishenxydlgzs/aws-athena-mcp)** - A MCP server for AWS Athena to run SQL queries on Glue Catalog.
-- **[AWS Cost Explorer](https://github.com/aarora79/aws-cost-explorer-mcp-server)** - Optimize your AWS spend (including Amazon Bedrock spend) with this MCP server by examining spend across regions, services, instance types and foundation models ([demo video](https://www.youtube.com/watch?v=WuVOmYLRFmI&feature=youtu.be)).
-- **[AWS Resources Operations](https://github.com/baryhuang/mcp-server-aws-resources-python)** - Run generated python code to securely query or modify any AWS resources supported by boto3.
-- **[AWS S3](https://github.com/aws-samples/sample-mcp-server-s3)** - A sample MCP server for AWS S3 that flexibly fetches objects from S3 such as PDF documents.
-- **[Azure ADX](https://github.com/pab1it0/adx-mcp-server)** - Query and analyze Azure Data Explorer databases.
-- **[Azure DevOps](https://github.com/Vortiago/mcp-azure-devops)** - An MCP server that provides a bridge to Azure DevOps services, enabling AI assistants to query and manage work items.
-- **[Base Free USDC Transfer](https://github.com/magnetai/mcp-free-usdc-transfer)** - Send USDC on [Base](https://base.org) for free using Claude AI! Built with [Coinbase CDP](https://docs.cdp.coinbase.com/mpc-wallet/docs/welcome).
-* **[Basic Memory](https://github.com/basicmachines-co/basic-memory)** - Local-first knowledge management system that builds a semantic graph from Markdown files, enabling persistent memory across conversations with LLMs.
-- **[BigQuery](https://github.com/LucasHild/mcp-server-bigquery)** (by LucasHild) - This server enables LLMs to inspect database schemas and execute queries on BigQuery.
-- **[BigQuery](https://github.com/ergut/mcp-bigquery-server)** (by ergut) - Server implementation for Google BigQuery integration that enables direct BigQuery database access and querying capabilities
-<<<<<<< HEAD
-- **[Todoist](https://github.com/abhiz123/todoist-mcp-server)** - Interact with Todoist to manage your tasks.
-- **[Tavily search](https://github.com/RamXX/mcp-tavily)** - An MCP server for Tavily's search & news API, with explicit site inclusions/exclusions
-- **[Linear](https://github.com/jerhadf/linear-mcp-server)** - Allows LLM to interact with Linear's API for project management, including searching, creating, and updating issues.
-- **[Playwright](https://github.com/executeautomation/mcp-playwright)** - This MCP Server will help you run browser automation and webscraping using Playwright
-- **[AWS](https://github.com/rishikavikondala/mcp-server-aws)** - Perform operations on your AWS resources using an LLM
-- **[LlamaCloud](https://github.com/run-llama/mcp-server-llamacloud)** (by marcusschiesser) - Integrate the data stored in a managed index on [LlamaCloud](https://cloud.llamaindex.ai/)
-- **[Any Chat Completions](https://github.com/pyroprompts/any-chat-completions-mcp)** - Interact with any OpenAI SDK Compatible Chat Completions API like OpenAI, Perplexity, Groq, xAI and many more.
-- **[Windows CLI](https://github.com/SimonB97/win-cli-mcp-server)** - MCP server for secure command-line interactions on Windows systems, enabling controlled access to PowerShell, CMD, and Git Bash shells.
-- **[Xcode](https://github.com/r-huijts/xcode-mcp-server)** - MCP server that brings AI to your Xcode projects, enabling intelligent code assistance, file operations, project management, and automated development tasks.
-- **[OpenRPC](https://github.com/shanejonas/openrpc-mpc-server)** - Interact with and discover JSON-RPC APIs via [OpenRPC](https://open-rpc.org).
-- **[FireCrawl](https://github.com/vrknetha/mcp-server-firecrawl)** - Advanced web scraping with JavaScript rendering, PDF support, and smart rate limiting
-- **[AlphaVantage](https://github.com/calvernaz/alphavantage)** - MCP server for stock market data API [AlphaVantage](https://www.alphavantage.co)
-=======
-- **[Bing Web Search API](https://github.com/leehanchung/bing-search-mcp)** (by hanchunglee) - Server implementation for Microsoft Bing Web Search API.
-- **[Bitable MCP](https://github.com/lloydzhou/bitable-mcp)** (by lloydzhou) - MCP server provides access to Lark Bitable through the Model Context Protocol. It allows users to interact with Bitable tables using predefined tools.
-- **[Blender](https://github.com/ahujasid/blender-mcp)** (by ahujasid) - Blender integration allowing prompt enabled 3D scene creation, modeling and manipulation.
-- **[Bsc-mcp](https://github.com/TermiX-official/bsc-mcp)** The first MCP server that serves as the bridge between AI and BNB Chain, enabling AI agents to execute complex on-chain operations through seamless integration with the BNB Chain, including transfer, swap, launch, security check on any token and even more.
-- **[Calculator](https://github.com/githejie/mcp-server-calculator)** - This server enables LLMs to use calculator for precise numerical calculations.
-- **[CFBD API](https://github.com/lenwood/cfbd-mcp-server)** - An MCP server for the [College Football Data API](https://collegefootballdata.com/).
-- **[ChatMCP](https://github.com/AI-QL/chat-mcp)** – An Open Source Cross-platform GUI Desktop application compatible with Linux, macOS, and Windows, enabling seamless interaction with MCP servers across dynamically selectable LLMs, by **[AIQL](https://github.com/AI-QL)**
-- **[ChatSum](https://github.com/mcpso/mcp-server-chatsum)** - Query and Summarize chat messages with LLM. by [mcpso](https://mcp.so)
-- **[Chroma](https://github.com/privetin/chroma)** - Vector database server for semantic document search and metadata filtering, built on Chroma
-- **[ClaudePost](https://github.com/ZilongXue/claude-post)** - ClaudePost enables seamless email management for Gmail, offering secure features like email search, reading, and sending.
-- **[Cloudinary](https://github.com/felores/cloudinary-mcp-server)** - Cloudinary Model Context Protocol Server to upload media to Cloudinary and get back the media link and details.
-- **[code-assistant](https://github.com/stippi/code-assistant)** - A coding assistant MCP server that allows to explore a code-base and make changes to code. Should be used with trusted repos only (insufficient protection against prompt injections).
-- **[code-executor](https://github.com/bazinga012/mcp_code_executor)** - An MCP server that allows LLMs to execute Python code within a specified Conda environment.
-- **[code-sandbox-mcp](https://github.com/Automata-Labs-team/code-sandbox-mcp)** - An MCP server to create secure code sandbox environment for executing code within Docker containers.
-- **[cognee-mcp](https://github.com/topoteretes/cognee/tree/main/cognee-mcp)** - GraphRAG memory server with customizable ingestion, data processing and search
-- **[coin_api_mcp](https://github.com/longmans/coin_api_mcp)** - Provides access to [coinmarketcap](https://coinmarketcap.com/) cryptocurrency data.
-- **[Contentful-mcp](https://github.com/ivo-toby/contentful-mcp)** - Read, update, delete, publish content in your [Contentful](https://contentful.com) space(s) from this MCP Server.
-- **[crypto-feargreed-mcp](https://github.com/kukapay/crypto-feargreed-mcp)**  -  Providing real-time and historical Crypto Fear & Greed Index data.
-- **[cryptopanic-mcp-server](https://github.com/kukapay/cryptopanic-mcp-server)** - Providing latest cryptocurrency news to AI agents, powered by CryptoPanic.
-- **[Dappier](https://github.com/DappierAI/dappier-mcp)** - Connect LLMs to real-time, rights-cleared, proprietary data from trusted sources. Access specialized models for Real-Time Web Search, News, Sports, Financial Data, Crypto, and premium publisher content. Explore data models at [marketplace.dappier.com](https://marketplace.dappier.com/marketplace).
-- **[Databricks](https://github.com/JordiNeil/mcp-databricks-server)** - Allows LLMs to run SQL queries, list and get details of jobs executions in a Databricks account.
-- **[Data Exploration](https://github.com/reading-plus-ai/mcp-server-data-exploration)** - MCP server for autonomous data exploration on .csv-based datasets, providing intelligent insights with minimal effort. NOTE: Will execute arbitrary Python code on your machine, please use with caution!
-- **[Dataset Viewer](https://github.com/privetin/dataset-viewer)** - Browse and analyze Hugging Face datasets with features like search, filtering, statistics, and data export
-- **[DBHub](https://github.com/bytebase/dbhub/)** - Universal database MCP server connecting to MySQL, PostgreSQL, SQLite, DuckDB and etc.
-- **[DeepSeek MCP Server](https://github.com/DMontgomery40/deepseek-mcp-server)** - Model Context Protocol server integrating DeepSeek's advanced language models, in addition to [other useful API endpoints](https://github.com/DMontgomery40/deepseek-mcp-server?tab=readme-ov-file#features)
-- **[Deepseek_R1](https://github.com/66julienmartin/MCP-server-Deepseek_R1)** - A Model Context Protocol (MCP) server implementation connecting Claude Desktop with DeepSeek's language models (R1/V3)
-- **[deepseek-thinker-mcp](https://github.com/ruixingshi/deepseek-thinker-mcp)** - A MCP (Model Context Protocol) provider Deepseek reasoning content to MCP-enabled AI Clients, like Claude Desktop. Supports access to Deepseek's thought processes from the Deepseek API service or from a local Ollama server.
-- **[Descope](https://github.com/descope-sample-apps/descope-mcp-server)** - An MCP server to integrate with [Descope](https://descope.com) to search audit logs, manage users, and more.
-- **[DevRev](https://github.com/kpsunil97/devrev-mcp-server)** - An MCP server to integrate with DevRev APIs to search through your DevRev Knowledge Graph where objects can be imported from diff. sources listed [here](https://devrev.ai/docs/import#available-sources).
-- **[Dicom](https://github.com/ChristianHinge/dicom-mcp)** - An MCP server to query and retrieve medical images and for parsing and reading dicom-encapsulated documents (pdf etc.). 
-- **[Dify](https://github.com/YanxingLiu/dify-mcp-server)** - A simple implementation of an MCP server for dify workflows.
-- **[Discord](https://github.com/v-3/discordmcp)** - A MCP server to connect to Discord guilds through a bot and read and write messages in channels
-- **[Discord](https://github.com/SaseQ/discord-mcp)** - A MCP server, which connects to Discord through a bot, and provides comprehensive integration with Discord.
-- **[Discourse](https://github.com/AshDevFr/discourse-mcp-server)** - A MCP server to search Discourse posts on a Discourse forum.
->>>>>>> 9735df6d
-- **[Docker](https://github.com/ckreiling/mcp-server-docker)** - Integrate with Docker to manage containers, images, volumes, and networks.
-- **[Drupal](https://github.com/Omedia/mcp-server-drupal)** - Server for interacting with [Drupal](https://www.drupal.org/project/mcp) using STDIO transport layer.
-- **[dune-analytics-mcp](https://github.com/kukapay/dune-analytics-mcp)** -  A mcp server that bridges Dune Analytics data to AI agents.
-- **[Elasticsearch](https://github.com/cr7258/elasticsearch-mcp-server)** - MCP server implementation that provides Elasticsearch interaction.
-- **[ElevenLabs](https://github.com/mamertofabian/elevenlabs-mcp-server)** - A server that integrates with ElevenLabs text-to-speech API capable of generating full voiceovers with multiple voices.
-- **[Ergo Blockchain MCP](https://github.com/marctheshark3/ergo-mcp)** -An MCP server to integrate Ergo Blockchain Node and Explorer APIs for checking address balances, analyzing transactions, viewing transaction history, performing forensic analysis of addresses, searching for tokens, and monitoring network status.
-- **[Eunomia](https://github.com/whataboutyou-ai/eunomia-MCP-server)** - Extension of the Eunomia framework that connects Eunomia instruments with MCP servers
-- **[EVM MCP Server](https://github.com/mcpdotdirect/evm-mcp-server)** - Comprehensive blockchain services for 30+ EVM networks, supporting native tokens, ERC20, NFTs, smart contracts, transactions, and ENS resolution.
-- **[Everything Search](https://github.com/mamertofabian/mcp-everything-search)** - Fast file searching capabilities across Windows (using [Everything SDK](https://www.voidtools.com/support/everything/sdk/)), macOS (using mdfind command), and Linux (using locate/plocate command).
-- **[Excel](https://github.com/haris-musa/excel-mcp-server)** - Excel manipulation including data reading/writing, worksheet management, formatting, charts, and pivot table.
-- **[Fantasy PL](https://github.com/rishijatia/fantasy-pl-mcp)** - Give your coding agent direct access to up-to date Fantasy Premier League data
-- **[fastn.ai – Unified API MCP Server](https://github.com/fastnai/mcp-fastn)** - A remote, dynamic MCP server with a unified API that connects to 1,000+ tools, actions, and workflows, featuring built-in authentication and monitoring.
-- **[Fetch](https://github.com/zcaceres/fetch-mcp)** - A server that flexibly fetches HTML, JSON, Markdown, or plaintext.
-- **[Fingertip](https://github.com/fingertip-com/fingertip-mcp)** - MCP server for Fingertip.com to search and create new sites.
-- **[Figma](https://github.com/GLips/Figma-Context-MCP)** - Give your coding agent direct access to Figma file data, helping it one-shot design implementation.
-- **[Firebase](https://github.com/gannonh/firebase-mcp)** - Server to interact with Firebase services including Firebase Authentication, Firestore, and Firebase Storage.
-- **[FireCrawl](https://github.com/vrknetha/mcp-server-firecrawl)** - Advanced web scraping with JavaScript rendering, PDF support, and smart rate limiting
-- **[FlightRadar24](https://github.com/sunsetcoder/flightradar24-mcp-server)** - A Claude Desktop MCP server that helps you track flights in real-time using Flightradar24 data.
-- **[Ghost](https://github.com/MFYDev/ghost-mcp)** - A Model Context Protocol (MCP) server for interacting with Ghost CMS through LLM interfaces like Claude.
-- **[Github Actions](https://github.com/ko1ynnky/github-actions-mcp-server)** - A Model Context Protocol (MCP) server for interacting with Github Actions.
-- **[Glean](https://github.com/longyi1207/glean-mcp-server)** - A server that uses Glean API to search and chat.
-- **[Gmail](https://github.com/GongRzhe/Gmail-MCP-Server)** - A Model Context Protocol (MCP) server for Gmail integration in Claude Desktop with auto authentication support.
-- **[Gmail Headless](https://github.com/baryhuang/mcp-headless-gmail)** - Remote hostable MCP server that can get and send Gmail messages without local credential or file system setup.
-- **[Goal Story](https://github.com/hichana/goalstory-mcp)** - a Goal Tracker and Visualization Tool for personal and professional development.
-- **[GOAT](https://github.com/goat-sdk/goat/tree/main/typescript/examples/by-framework/model-context-protocol)** - Run more than +200 onchain actions on any blockchain including Ethereum, Solana and Base.
-- **[Godot](https://github.com/Coding-Solo/godot-mcp)** - A MCP server providing comprehensive Godot engine integration for project editing, debugging, and scene management.
-- **[Golang Filesystem Server](https://github.com/mark3labs/mcp-filesystem-server)** - Secure file operations with configurable access controls built with Go!
-- **[Goodnews](https://github.com/VectorInstitute/mcp-goodnews)** - A simple MCP server that delivers curated positive and uplifting news stories.
-- **[Google Calendar](https://github.com/v-3/google-calendar)** - Integration with Google Calendar to check schedules, find time, and add/delete events
-- **[Google Calendar](https://github.com/nspady/google-calendar-mcp)** - Google Calendar MCP Server for managing Google calendar events. Also supports searching for events by attributes like title and location.
-- **[Google Custom Search](https://github.com/adenot/mcp-google-search)** - Provides Google Search results via the Google Custom Search API
-- **[Google Tasks](https://github.com/zcaceres/gtasks-mcp)** - Google Tasks API Model Context Protocol Server.
-- **[GraphQL Schema](https://github.com/hannesj/mcp-graphql-schema)** - Allow LLMs to explore large GraphQL schemas without bloating the context.
-- **[HDW LinkedIn](https://github.com/horizondatawave/hdw-mcp-server)** - Access to profile data and management of user account with [HorizonDataWave.ai](https://horizondatawave.ai/).
-- **[Heurist Mesh Agent](https://github.com/heurist-network/heurist-mesh-mcp-server)** - Access specialized web3 AI agents for blockchain analysis, smart contract security, token metrics, and blockchain interactions through the [Heurist Mesh network](https://github.com/heurist-network/heurist-agent-framework/tree/main/mesh).
-- **[Holaspirit](https://github.com/syucream/holaspirit-mcp-server)** - Interact with [Holaspirit](https://www.holaspirit.com/).
-- **[Home Assistant](https://github.com/tevonsb/homeassistant-mcp)** - Interact with [Home Assistant](https://www.home-assistant.io/) including viewing and controlling lights, switches, sensors, and all other Home Assistant entities.
-- **[Home Assistant](https://github.com/voska/hass-mcp)** - Docker-ready MCP server for Home Assistant with entity management, domain summaries, automation support, and guided conversations. Includes pre-built container images for easy installation.
-- **[HubSpot](https://github.com/buryhuang/mcp-hubspot)** - HubSpot CRM integration for managing contacts and companies. Create and retrieve CRM data directly through Claude chat.
-- **[HuggingFace Spaces](https://github.com/evalstate/mcp-hfspace)** - Server for using HuggingFace Spaces, supporting Open Source Image, Audio, Text Models and more. Claude Desktop mode for easy integration.
-- **[Hyperliquid](https://github.com/mektigboy/server-hyperliquid)** - An MCP server implementation that integrates the Hyperliquid SDK for exchange data.
-- **[iFlytek Workflow](https://github.com/iflytek/ifly-workflow-mcp-server)** - Connect to iFlytek Workflow via the MCP server and run your own Agent.
-- **[Image Generation](https://github.com/GongRzhe/Image-Generation-MCP-Server)** - This MCP server provides image generation capabilities using the Replicate Flux model.
-- **[InfluxDB](https://github.com/idoru/influxdb-mcp-server)** - Run queries against InfluxDB OSS API v2.
-- **[Inoyu](https://github.com/sergehuber/inoyu-mcp-unomi-server)** - Interact with an Apache Unomi CDP customer data platform to retrieve and update customer profiles
-- **[Intercom](https://github.com/raoulbia-ai/mcp-server-for-intercom)** - An MCP-compliant server for retrieving customer support tickets from Intercom. This tool enables AI assistants like Claude Desktop and Cline to access and analyze your Intercom support tickets.
-- **[iTerm MCP](https://github.com/ferrislucas/iterm-mcp)** - Integration with iTerm2 terminal emulator for macOS, enabling LLMs to execute and monitor terminal commands.
-- **[JavaFX](https://github.com/mcpso/mcp-server-javafx)** - Make drawings using a JavaFX canvas
-- **[JDBC](https://github.com/quarkiverse/quarkus-mcp-servers/tree/main/jdbc)** - Connect to any JDBC-compatible database and query, insert, update, delete, and more. Supports MySQL, PostgreSQL, Oracle, SQL Server, sqllite and [more](https://github.com/quarkiverse/quarkus-mcp-servers/tree/main/jdbc#supported-jdbc-variants).
-- **[JSON](https://github.com/GongRzhe/JSON-MCP-Server)** - JSON handling and processing server with advanced query capabilities using JSONPath syntax and support for array, string, numeric, and date operations.
-- **[KiCad MCP](https://github.com/lamaalrajih/kicad-mcp)** - MCP server for KiCad on Mac, Windows, and Linux.
-- **[Keycloak MCP](https://github.com/ChristophEnglisch/keycloak-model-context-protocol)** - This MCP server enables natural language interaction with Keycloak for user and realm management including creating, deleting, and listing users and realms.
-- **[Kibela](https://github.com/kiwamizamurai/mcp-kibela-server)** (by kiwamizamurai) - Interact with Kibela API.
-- **[kintone](https://github.com/macrat/mcp-server-kintone)** - Manage records and apps in [kintone](https://kintone.com) through LLM tools.
-- **[Kubernetes](https://github.com/Flux159/mcp-server-kubernetes)** - Connect to Kubernetes cluster and manage pods, deployments, and services.
-- **[Kubernetes and OpenShift](https://github.com/manusa/kubernetes-mcp-server)** - A powerful Kubernetes MCP server with additional support for OpenShift. Besides providing CRUD operations for any Kubernetes resource, this server provides specialized tools to interact with your cluster.
-- **[Langflow-DOC-QA-SERVER](https://github.com/GongRzhe/Langflow-DOC-QA-SERVER)** - A Model Context Protocol server for document Q&A powered by Langflow. It demonstrates core MCP concepts by providing a simple interface to query documents through a Langflow backend.
-- **[Lightdash](https://github.com/syucream/lightdash-mcp-server)** - Interact with [Lightdash](https://www.lightdash.com/), a BI tool.
-- **[Linear](https://github.com/jerhadf/linear-mcp-server)** - Allows LLM to interact with Linear's API for project management, including searching, creating, and updating issues.
-- **[Linear (Go)](https://github.com/geropl/linear-mcp-go)** - Allows LLM to interact with Linear's API via a single static binary.
-- **[LINE](https://github.com/amornpan/py-mcp-line)** (by amornpan) - Implementation for LINE Bot integration that enables Language Models to read and analyze LINE conversations through a standardized interface. Features asynchronous operation, comprehensive logging, webhook event handling, and support for various message types.
-- **[LlamaCloud](https://github.com/run-llama/mcp-server-llamacloud)** (by marcusschiesser) - Integrate the data stored in a managed index on [LlamaCloud](https://cloud.llamaindex.ai/)
-- **[llm-context](https://github.com/cyberchitta/llm-context.py)** - Provides a repo-packing MCP tool with configurable profiles that specify file inclusion/exclusion patterns and optional prompts.
-- **[mac-messages-mcp](https://github.com/carterlasalle/mac_messages_mcp)** - An MCP server that securely interfaces with your iMessage database via the Model Context Protocol (MCP), allowing LLMs to query and analyze iMessage conversations. It includes robust phone number validation, attachment processing, contact management, group chat handling, and full support for sending and receiving messages.
-- **[MariaDB](https://github.com/abel9851/mcp-server-mariadb)** - MariaDB database integration with configurable access controls in Python.
-- **[Maton](https://github.com/maton-ai/agent-toolkit/tree/main/modelcontextprotocol)** - Connect to your SaaS tools like HubSpot, Salesforce, and more.
-- **[MCP Compass](https://github.com/liuyoshio/mcp-compass)** - Suggest the right MCP server for your needs
-- **[MCP Create](https://github.com/tesla0225/mcp-create)** - A dynamic MCP server management service that creates, runs, and manages Model Context Protocol servers on-the-fly.
-- **[MCP Installer](https://github.com/anaisbetts/mcp-installer)** - This server is a server that installs other MCP servers for you.
-- **[mcp-k8s-go](https://github.com/strowk/mcp-k8s-go)** - Golang-based Kubernetes server for MCP to browse pods and their logs, events, namespaces and more. Built to be extensible.
-- **[mcp-local-rag](https://github.com/nkapila6/mcp-local-rag)** - "primitive" RAG-like web search model context protocol (MCP) server that runs locally using Google's MediaPipe Text Embedder and DuckDuckGo Search. ✨ no APIs required ✨.
-- **[mcp-proxy](https://github.com/sparfenyuk/mcp-proxy)** - Connect to MCP servers that run on SSE transport, or expose stdio servers as an SSE server.
-- **[mem0-mcp](https://github.com/mem0ai/mem0-mcp)** - A Model Context Protocol server for Mem0, which helps with managing coding preferences.
-- **[MSSQL](https://github.com/aekanun2020/mcp-server/)** - MSSQL database integration with configurable access controls and schema inspection
-- **[MSSQL](https://github.com/JexinSam/mssql_mcp_server)** (by jexin) - MCP Server for MSSQL database in Python
-- **[MSSQL-Python](https://github.com/amornpan/py-mcp-mssql)** (by amornpan) - A read-only Python implementation for MSSQL database access with enhanced security features, configurable access controls, and schema inspection capabilities. Focuses on safe database interaction through Python ecosystem.
-- **[MSSQL-MCP](https://github.com/daobataotie/mssql-mcp)** (by daobataotie) - MSSQL MCP that refer to the official website's SQLite MCP for modifications to adapt to MSSQL
-- **[Markdownify](https://github.com/zcaceres/mcp-markdownify-server)** - MCP to convert almost anything to Markdown (PPTX, HTML, PDF, Youtube Transcripts and more)
-- **[Mindmap](https://github.com/YuChenSSR/mindmap-mcp-server)** (by YuChenSSR) - A server that generates mindmaps from input containing markdown code.
-- **[Minima](https://github.com/dmayboroda/minima)** - MCP server for RAG on local files
-- **[MongoDB](https://github.com/kiliczsh/mcp-mongo-server)** - A Model Context Protocol Server for MongoDB.
-- **[MongoDB Lens](https://github.com/furey/mongodb-lens)** - Full Featured MCP Server for MongoDB Databases.
-- **[Monday.com](https://github.com/sakce/mcp-server-monday)** - MCP Server to interact with Monday.com boards and items.
-- **[Multicluster-MCP-Sever](https://github.com/yanmxa/multicluster-mcp-server)** - The gateway for GenAI systems to interact with multiple Kubernetes clusters.
-- **[MySQL](https://github.com/benborla/mcp-server-mysql)** (by benborla) - MySQL database integration in NodeJS with configurable access controls and schema inspection
-- **[MySQL](https://github.com/designcomputer/mysql_mcp_server)** (by DesignComputer) - MySQL database integration in Python with configurable access controls and schema inspection
-- **[n8n](https://github.com/leonardsellem/n8n-mcp-server)** - This MCP server provides tools and resources for AI assistants to manage n8n workflows and executions, including listing, creating, updating, and deleting workflows, as well as monitoring their execution status.
-- **[NASA](https://github.com/ProgramComputer/NASA-MCP-server)** (by ProgramComputer) - Access to a unified gateway of NASA's data sources including but not limited to APOD, NEO, EPIC, GIBS.
-- **[National Parks](https://github.com/KyrieTangSheng/mcp-server-nationalparks)** - The server provides latest information of park details, alerts, visitor centers, campgrounds, hiking trails, and events for U.S. National Parks.
-- **[NAVER](https://github.com/pfldy2850/py-mcp-naver)** (by pfldy2850) - This MCP server provides tools to interact with various Naver services, such as searching blogs, news, books, and more.
-- **[NS Travel Information](https://github.com/r-huijts/ns-mcp-server)** - Access Dutch Railways (NS) real-time train travel information and disruptions through the official NS API.
-- **[Neo4j](https://github.com/da-okazaki/mcp-neo4j-server)** - A community built server that interacts with Neo4j Graph Database.
-- **[Neovim](https://github.com/bigcodegen/mcp-neovim-server)** - An MCP Server for your Neovim session.
-- **[Notion](https://github.com/suekou/mcp-notion-server)** (by suekou) - Interact with Notion API.
-- **[Notion](https://github.com/v-3/notion-server)** (by v-3) - Notion MCP integration. Search, Read, Update, and Create pages through Claude chat.
-- **[ntfy-mcp](https://github.com/teddyzxcv/ntfy-mcp)** (by teddyzxcv) - The MCP server that keeps you informed by sending the notification on phone using ntfy
-- **[oatpp-mcp](https://github.com/oatpp/oatpp-mcp)** - C++ MCP integration for Oat++. Use [Oat++](https://oatpp.io) to build MCP servers.
-- **[Obsidian Markdown Notes](https://github.com/calclavia/mcp-obsidian)** - Read and search through your Obsidian vault or any directory containing Markdown notes
-- **[obsidian-mcp](https://github.com/StevenStavrakis/obsidian-mcp)** - (by Steven Stavrakis) An MCP server for Obsidian.md with tools for searching, reading, writing, and organizing notes.
-- **[OceanBase](https://github.com/yuanoOo/oceanbase_mcp_server)** - (by yuanoOo) A Model Context Protocol (MCP) server that enables secure interaction with OceanBase databases.
-- **[Okta](https://github.com/kapilduraphe/okta-mcp-server)** - Interact with Okta API.
-- **[OneNote](https://github.com/rajvirtual/MCP-Servers/tree/master/onenote)** - (by Rajesh Vijay) An MCP server that connects to Microsoft OneNote using the Microsoft Graph API. Reading notebooks, sections, and pages from OneNote,Creating new notebooks, sections, and pages in OneNote.
-- **[OpenAI WebSearch MCP](https://github.com/ConechoAI/openai-websearch-mcp)** - This is a Python-based MCP server that provides OpenAI `web_search` build-in tool.
-- **[OpenAPI](https://github.com/snaggle-ai/openapi-mcp-server)** - Interact with [OpenAPI](https://www.openapis.org/) APIs.
-- **[OpenAPI AnyApi](https://github.com/baryhuang/mcp-server-any-openapi)** - Interact with large [OpenAPI](https://www.openapis.org/) docs using built-in semantic search for endpoints. Allows for customizing the MCP server prefix.
-- **[OpenAPI Schema](https://github.com/hannesj/mcp-openapi-schema)** - Allow LLMs to explore large [OpenAPI](https://www.openapis.org/) schemas without bloating the context.
-- **[OpenCTI](https://github.com/Spathodea-Network/opencti-mcp)** - Interact with OpenCTI platform to retrieve threat intelligence data including reports, indicators, malware and threat actors.
-- **[OpenDota](https://github.com/asusevski/opendota-mcp-server)** - Interact with OpenDota API to retrieve Dota 2 match data, player statistics, and more.
-- **[OpenRPC](https://github.com/shanejonas/openrpc-mpc-server)** - Interact with and discover JSON-RPC APIs via [OpenRPC](https://open-rpc.org).
-- **[Open Strategy Partners Marketing Tools](https://github.com/open-strategy-partners/osp_marketing_tools)** - Content editing codes, value map, and positioning tools for product marketing.
-- **[Pandoc](https://github.com/vivekVells/mcp-pandoc)** - MCP server for seamless document format conversion using Pandoc, supporting Markdown, HTML, PDF, DOCX (.docx), csv and more.
-- **[PIF](https://github.com/hungryrobot1/MCP-PIF)** - A Personal Intelligence Framework (PIF), providing tools for file operations, structured reasoning, and journal-based documentation to support continuity and evolving human-AI collaboration across sessions.
-- **[Pinecone](https://github.com/sirmews/mcp-pinecone)** - MCP server for searching and uploading records to Pinecone. Allows for simple RAG features, leveraging Pinecone's Inference API.
-- **[Placid.app](https://github.com/felores/placid-mcp-server)** - Generate image and video creatives using Placid.app templates
-- **[Playwright](https://github.com/executeautomation/mcp-playwright)** - This MCP Server will help you run browser automation and webscraping using Playwright
-- **[Postman](https://github.com/shannonlal/mcp-postman)** - MCP server for running Postman Collections locally via Newman. Allows for simple execution of Postman Server and returns the results of whether the collection passed all the tests.
-- **[Productboard](https://github.com/kenjihikmatullah/productboard-mcp)** - Integrate the Productboard API into agentic workflows via MCP.
-- **[Prometheus](https://github.com/pab1it0/prometheus-mcp-server)** - Query and analyze Prometheus - open-source monitoring system.
-- **[Pulumi](https://github.com/dogukanakkaya/pulumi-mcp-server)** - MCP Server to Interact with Pulumi API, creates and lists Stacks
-- **[Pushover](https://github.com/ashiknesin/pushover-mcp)** - Send instant notifications to your devices using [Pushover.net](https://pushover.net/)
-- **[QGIS](https://github.com/jjsantos01/qgis_mcp)** - connects QGIS to Claude AI through the MCP. This integration enables prompt-assisted project creation, layer loading, code execution, and more.
-- **[QuickChart](https://github.com/GongRzhe/Quickchart-MCP-Server)** - A Model Context Protocol server for generating charts using QuickChart.io
-- **[Qwen_Max](https://github.com/66julienmartin/MCP-server-Qwen_Max)** - A Model Context Protocol (MCP) server implementation for the Qwen models.
-- **[RabbitMQ](https://github.com/kenliao94/mcp-server-rabbitmq)** - The MCP server that interacts with RabbitMQ to publish and consume messages.
-- **[RAG Web Browser](https://github.com/apify/mcp-server-rag-web-browser)** An MCP server for Apify's open-source RAG Web Browser [Actor](https://apify.com/apify/rag-web-browser) to perform web searches, scrape URLs, and return content in Markdown.
-- **[Reaper](https://github.com/dschuler36/reaper-mcp-server)** - Interact with your [Reaper](https://www.reaper.fm/) (Digital Audio Workstation) projects.
-- **[Redis](https://github.com/GongRzhe/REDIS-MCP-Server)** - Redis database operations and caching microservice server with support for key-value operations, expiration management, and pattern-based key listing.
-- **[Redis](https://github.com/prajwalnayak7/mcp-server-redis)** MCP server to interact with Redis Server, AWS Memory DB, etc for caching or other use-cases where in-memory and key-value based storage is appropriate
-- **[Rememberizer AI](https://github.com/skydeckai/mcp-server-rememberizer)** - An MCP server designed for interacting with the Rememberizer data source, facilitating enhanced knowledge retrieval.
-- **[Replicate](https://github.com/deepfates/mcp-replicate)** - Search, run and manage machine learning models on Replicate through a simple tool-based interface. Browse models, create predictions, track their status, and handle generated images.
-- **[Rquest](https://github.com/xxxbrian/mcp-rquest)** - An MCP server providing realistic browser-like HTTP request capabilities with accurate TLS/JA3/JA4 fingerprints for bypassing anti-bot measures.
-- **[Rijksmuseum](https://github.com/r-huijts/rijksmuseum-mcp)** - Interface with the Rijksmuseum API to search artworks, retrieve artwork details, access image tiles, and explore user collections.
-- **[Salesforce MCP](https://github.com/smn2gnt/MCP-Salesforce)** - Interact with Salesforce Data and Metadata
-- **[Scholarly](https://github.com/adityak74/mcp-scholarly)** - A MCP server to search for scholarly and academic articles.
-- **[scrapling-fetch](https://github.com/cyberchitta/scrapling-fetch-mcp)** - Access text content from bot-protected websites. Fetches HTML/markdown from sites with anti-automation measures using Scrapling.
-- **[SearXNG](https://github.com/ihor-sokoliuk/mcp-searxng)** - A Model Context Protocol Server for [SearXNG](https://docs.searxng.org)
-- **[ServiceNow](https://github.com/osomai/servicenow-mcp)** - A MCP server to interact with a ServiceNow instance
-- **[Siri Shortcuts](https://github.com/dvcrn/mcp-server-siri-shortcuts)** - MCP to interact with Siri Shortcuts on macOS. Exposes all Shortcuts as MCP tools.
-- **[Snowflake](https://github.com/isaacwasserman/mcp-snowflake-server)** - This MCP server enables LLMs to interact with Snowflake databases, allowing for secure and controlled data operations.
-- **[Solana Agent Kit](https://github.com/sendaifun/solana-agent-kit/tree/main/examples/agent-kit-mcp-server)** - This MCP server enables LLMs to interact with the Solana blockchain with help of Solana Agent Kit by SendAI, allowing for 40+ protcool actions and growing
-- **[Spotify](https://github.com/varunneal/spotify-mcp)** - This MCP allows an LLM to play and use Spotify.
-- **[Starwind UI](https://github.com/Boston343/starwind-ui-mcp/)** - This MCP provides relevant commands, documentation, and other information to allow LLMs to take full advantage of Starwind UI's open source Astro components.
-- **[Stripe](https://github.com/atharvagupta2003/mcp-stripe)** - This MCP allows integration with Stripe for handling payments, customers, and refunds.
-- **[TMDB](https://github.com/Laksh-star/mcp-server-tmdb)** - This MCP server integrates with The Movie Database (TMDB) API to provide movie information, search capabilities, and recommendations.
-- **[Tavily search](https://github.com/RamXX/mcp-tavily)** - An MCP server for Tavily's search & news API, with explicit site inclusions/exclusions
-- **[Telegram](https://github.com/chigwell/telegram-mcp)** - An MCP server that provides paginated chat reading, message retrieval, and message sending capabilities for Telegram through Telethon integration.
-- **[Terminal-Control](https://github.com/GongRzhe/terminal-controller-mcp)** - A MCP server that enables secure terminal command execution, directory navigation, and file system operations through a standardized interface.
-- **[Ticketmaster](https://github.com/delorenj/mcp-server-ticketmaster)** - Search for events, venues, and attractions through the Ticketmaster Discovery API
-- **[Todoist](https://github.com/abhiz123/todoist-mcp-server)** - Interact with Todoist to manage your tasks.
-- **[Typesense](https://github.com/suhail-ak-s/mcp-typesense-server)** - A Model Context Protocol (MCP) server implementation that provides AI models with access to Typesense search capabilities. This server enables LLMs to discover, search, and analyze data stored in Typesense collections.
-- **[Travel Planner](https://github.com/GongRzhe/TRAVEL-PLANNER-MCP-Server)** - Travel planning and itinerary management server integrating with Google Maps API for location search, place details, and route calculations.
-- **[Unity Catalog](https://github.com/ognis1205/mcp-server-unitycatalog)** - An MCP server that enables LLMs to interact with Unity Catalog AI, supporting CRUD operations on Unity Catalog Functions and executing them as MCP tools.
-- **[Unity3d Game Engine](https://github.com/CoderGamester/mcp-unity)** - An MCP server that enables LLMs to interact with Unity3d Game Engine, supporting access to a variety of the Unit's Editor engine tools (e.g. Console Logs, Test Runner logs, Editor functions, hierarchy state, etc) and executing them as MCP tools or gather them as resources.
-- **[Unity Integration (Advanced)](https://github.com/quazaai/UnityMCPIntegration)** - Advanced Unity3d Game Engine MCP which supports ,Execution of Any Editor Related Code Directly Inside of Unity, Fetch Logs, Get Editor State and Allow File Access of the Project making it much more useful in Script Editing or asset creation.
-- **[Vega-Lite](https://github.com/isaacwasserman/mcp-vegalite-server)** - Generate visualizations from fetched data using the VegaLite format and renderer.
-- **[Video Editor](https://github.com/burningion/video-editing-mcp)** - A Model Context Protocol Server to add, edit, and search videos with [Video Jungle](https://www.video-jungle.com/).
-- **[Virtual location (Google Street View,etc.)](https://github.com/mfukushim/map-traveler-mcp)** - Integrates Google Map, Google Street View, PixAI, Stability.ai, ComfyUI API and Bluesky to provide a virtual location simulation in LLM (written in Effect.ts)
-- **[VolcEngine TOS](https://github.com/dinghuazhou/sample-mcp-server-tos)** - A sample MCP server for VolcEngine TOS that flexibly get objects from TOS.
-- **[Wanaku MCP Router](https://github.com/wanaku-ai/wanaku/)** - The Wanaku MCP Router is a SSE-based MCP server that provides an extensible routing engine that allows integrating your enterprise systems with AI agents.
-- **[Webflow](https://github.com/kapilduraphe/webflow-mcp-server)** - Interfact with the Webflow APIs
-- **[whale-tracker-mcp](https://github.com/kukapay/whale-tracker-mcp)**  -  A mcp server for tracking cryptocurrency whale transactions. 
-- **[Whois MCP](https://github.com/bharathvaj-ganesan/whois-mcp)** - MCP server that performs whois lookup against domain, IP, ASN and TLD. 
-- **[WildFly MCP](https://github.com/wildfly-extras/wildfly-mcp)** - WildFly MCP server that enables LLM to interact with running WildFly servers (retrieve metrics, logs, invoke operations, ...).
-- **[Windows CLI](https://github.com/SimonB97/win-cli-mcp-server)** - MCP server for secure command-line interactions on Windows systems, enabling controlled access to PowerShell, CMD, and Git Bash shells.
-- **[World Bank data API](https://github.com/anshumax/world_bank_mcp_server)** - A server that fetches data indicators available with the World Bank as part of their data API
-- **[X (Twitter)](https://github.com/EnesCinr/twitter-mcp)** (by EnesCinr) - Interact with twitter API. Post tweets and search for tweets by query.
-- **[X (Twitter)](https://github.com/vidhupv/x-mcp)** (by vidhupv) - Create, manage and publish X/Twitter posts directly through Claude chat.
-- **[xcodebuild](https://github.com/ShenghaiWang/xcodebuild)**  - 🍎 Build iOS Xcode workspace/project and feed back errors to llm.
-- **[Xero-mcp-server](https://github.com/john-zhang-dev/xero-mcp)** - Enabling clients to interact with Xero system for streamlined accounting, invoicing, and business operations.
-- **[XiYan](https://github.com/XGenerationLab/xiyan_mcp_server)** - 🗄️ An MCP server that supports fetching data from a database using natural language queries, powered by XiyanSQL as the text-to-SQL LLM.
-- **[XMind](https://github.com/apeyroux/mcp-xmind)** - Read and search through your XMind directory containing XMind files.
+
+- **[Ableton Live](https://github.com/Simon-Kansara/ableton-live-mcp-server)** - an MCP server to control Ableton Live.  
+- **[Airbnb](https://github.com/openbnb-org/mcp-server-airbnb)** - Provides tools to search Airbnb and get listing details.  
+- **[Algorand](https://github.com/GoPlausible/algorand-mcp)** - A comprehensive MCP server for tooling interactions (40+) and resource accessibility (60+) plus many useful prompts for interacting with the Algorand blockchain.  
+- **[Airflow](https://github.com/yangkyeongmo/mcp-server-apache-airflow)** - A MCP Server that connects to [Apache Airflow](https://airflow.apache.org/) using official python client.  
+- **[Airtable](https://github.com/domdomegg/airtable-mcp-server)** - Read and write access to [Airtable](https://airtable.com/) databases, with schema inspection.  
+- **[Airtable](https://github.com/felores/airtable-mcp)** - Airtable Model Context Protocol Server.  
+- **[AlphaVantage](https://github.com/calvernaz/alphavantage)** - MCP server for stock market data API [AlphaVantage](https://www.alphavantage.co)  
+- **[Anki](https://github.com/scorzeth/anki-mcp-server)** - An MCP server for interacting with your [Anki](https://apps.ankiweb.net) decks and cards.  
+- **[Any Chat Completions](https://github.com/pyroprompts/any-chat-completions-mcp)** - Interact with any OpenAI SDK Compatible Chat Completions API like OpenAI, Perplexity, Groq, xAI and many more.  
+- **[Apple Calendar](https://github.com/Omar-v2/mcp-ical)** - An MCP server that allows you to interact with your MacOS Calendar through natural language, including features such as event creation, modification, schedule listing, finding free time slots etc.  
+- **[ArangoDB](https://github.com/ravenwits/mcp-server-arangodb)** - MCP Server that provides database interaction capabilities through [ArangoDB](https://arangodb.com/).  
+- **[Arduino](https://github.com/vishalmysore/choturobo)** - MCP Server that enables AI-powered robotics using Claude AI and Arduino (ESP32) for real-world automation and interaction with robots.  
+- **[Atlassian](https://github.com/sooperset/mcp-atlassian)** - Interact with Atlassian Cloud products (Confluence and Jira) including searching/reading Confluence spaces/pages, accessing Jira issues, and project metadata.  
+- **[AWS](https://github.com/rishikavikondala/mcp-server-aws)** - Perform operations on your AWS resources using an LLM.  
+- **[AWS Athena](https://github.com/lishenxydlgzs/aws-athena-mcp)** - A MCP server for AWS Athena to run SQL queries on Glue Catalog.  
+- **[AWS Cost Explorer](https://github.com/aarora79/aws-cost-explorer-mcp-server)** - Optimize your AWS spend (including Amazon Bedrock spend) with this MCP server by examining spend across regions, services, instance types and foundation models ([demo video](https://www.youtube.com/watch?v=WuVOmYLRFmI&feature=youtu.be)).  
+- **[AWS Resources Operations](https://github.com/baryhuang/mcp-server-aws-resources-python)** - Run generated python code to securely query or modify any AWS resources supported by boto3.  
+- **[AWS S3](https://github.com/aws-samples/sample-mcp-server-s3)** - A sample MCP server for AWS S3 that flexibly fetches objects from S3 such as PDF documents.  
+- **[Azure ADX](https://github.com/pab1it0/adx-mcp-server)** - Query and analyze Azure Data Explorer databases.  
+- **[Azure DevOps](https://github.com/Vortiago/mcp-azure-devops)** - An MCP server that provides a bridge to Azure DevOps services, enabling AI assistants to query and manage work items.  
+- **[Base Free USDC Transfer](https://github.com/magnetai/mcp-free-usdc-transfer)** - Send USDC on [Base](https://base.org) for free using Claude AI! Built with [Coinbase CDP](https://docs.cdp.coinbase.com/mpc-wallet/docs/welcome).  
+* **[Basic Memory](https://github.com/basicmachines-co/basic-memory)** - Local-first knowledge management system that builds a semantic graph from Markdown files, enabling persistent memory across conversations with LLMs.  
+- **[BigQuery](https://github.com/LucasHild/mcp-server-bigquery)** (by LucasHild) - This server enables LLMs to inspect database schemas and execute queries on BigQuery.  
+- **[BigQuery](https://github.com/ergut/mcp-bigquery-server)** (by ergut) - Server implementation for Google BigQuery integration that enables direct BigQuery database access and querying capabilities  
+- **[Bing Web Search API](https://github.com/leehanchung/bing-search-mcp)** (by hanchunglee) - Server implementation for Microsoft Bing Web Search API.  
+- **[Bitable MCP](https://github.com/lloydzhou/bitable-mcp)** (by lloydzhou) - MCP server provides access to Lark Bitable through the Model Context Protocol. It allows users to interact with Bitable tables using predefined tools.  
+- **[Blender](https://github.com/ahujasid/blender-mcp)** (by ahujasid) - Blender integration allowing prompt enabled 3D scene creation, modeling and manipulation.  
+- **[Bsc-mcp](https://github.com/TermiX-official/bsc-mcp)** - The first MCP server that serves as the bridge between AI and BNB Chain, enabling AI agents to execute complex on-chain operations through seamless integration with the BNB Chain, including transfer, swap, launch, security check on any token and even more.  
+- **[Calculator](https://github.com/githejie/mcp-server-calculator)** - This server enables LLMs to use a calculator for precise numerical calculations.  
+- **[CFBD API](https://github.com/lenwood/cfbd-mcp-server)** - An MCP server for the [College Football Data API](https://collegefootballdata.com/).  
+- **[ChatMCP](https://github.com/AI-QL/chat-mcp)** – An Open Source Cross-platform GUI Desktop application compatible with Linux, macOS, and Windows, enabling seamless interaction with MCP servers across dynamically selectable LLMs, by **[AIQL](https://github.com/AI-QL)**  
+- **[ChatSum](https://github.com/mcpso/mcp-server-chatsum)** - Query and Summarize chat messages with LLM. by [mcpso](https://mcp.so)  
+- **[Chroma](https://github.com/privetin/chroma)** - Vector database server for semantic document search and metadata filtering, built on Chroma  
+- **[ClaudePost](https://github.com/ZilongXue/claude-post)** - ClaudePost enables seamless email management for Gmail, offering secure features like email search, reading, and sending.  
+- **[Cloudinary](https://github.com/felores/cloudinary-mcp-server)** - Cloudinary Model Context Protocol Server to upload media to Cloudinary and get back the media link and details.  
+- **[code-assistant](https://github.com/stippi/code-assistant)** - A coding assistant MCP server that allows you to explore a code-base and make changes to code. Should be used with trusted repos only (insufficient protection against prompt injections).  
+- **[code-executor](https://github.com/bazinga012/mcp_code_executor)** - An MCP server that allows LLMs to execute Python code within a specified Conda environment.  
+- **[code-sandbox-mcp](https://github.com/Automata-Labs-team/code-sandbox-mcp)** - An MCP server to create secure code sandbox environment for executing code within Docker containers.  
+- **[cognee-mcp](https://github.com/topoteretes/cognee/tree/main/cognee-mcp)** - GraphRAG memory server with customizable ingestion, data processing and search  
+- **[coin_api_mcp](https://github.com/longmans/coin_api_mcp)** - Provides access to [coinmarketcap](https://coinmarketcap.com/) cryptocurrency data.  
+- **[Contentful-mcp](https://github.com/ivo-toby/contentful-mcp)** - Read, update, delete, publish content in your [Contentful](https://contentful.com) space(s) from this MCP Server.  
+- **[crypto-feargreed-mcp](https://github.com/kukapay/crypto-feargreed-mcp)** - Providing real-time and historical Crypto Fear & Greed Index data.  
+- **[cryptopanic-mcp-server](https://github.com/kukapay/cryptopanic-mcp-server)** - Providing latest cryptocurrency news to AI agents, powered by CryptoPanic.  
+- **[Dappier](https://github.com/DappierAI/dappier-mcp)** - Connect LLMs to real-time, rights-cleared, proprietary data from trusted sources. Access specialized models for Real-Time Web Search, News, Sports, Financial Data, Crypto, and premium publisher content. Explore data models at [marketplace.dappier.com](https://marketplace.dappier.com/marketplace).  
+- **[Databricks](https://github.com/JordiNeil/mcp-databricks-server)** - Allows LLMs to run SQL queries, list and get details of jobs executions in a Databricks account.  
+- **[Data Exploration](https://github.com/reading-plus-ai/mcp-server-data-exploration)** - MCP server for autonomous data exploration on .csv-based datasets, providing intelligent insights with minimal effort. NOTE: Will execute arbitrary Python code on your machine, please use with caution!  
+- **[Dataset Viewer](https://github.com/privetin/dataset-viewer)** - Browse and analyze Hugging Face datasets with features like search, filtering, statistics, and data export  
+- **[DBHub](https://github.com/bytebase/dbhub/)** - Universal database MCP server connecting to MySQL, PostgreSQL, SQLite, DuckDB, etc.  
+- **[DeepSeek MCP Server](https://github.com/DMontgomery40/deepseek-mcp-server)** - Model Context Protocol server integrating DeepSeek's advanced language models, in addition to [other useful API endpoints](https://github.com/DMontgomery40/deepseek-mcp-server?tab=readme-ov-file#features)  
+- **[Deepseek_R1](https://github.com/66julienmartin/MCP-server-Deepseek_R1)** - A Model Context Protocol (MCP) server implementation connecting Claude Desktop with DeepSeek's language models (R1/V3)  
+- **[deepseek-thinker-mcp](https://github.com/ruixingshi/deepseek-thinker-mcp)** - A MCP (Model Context Protocol) provider Deepseek reasoning content to MCP-enabled AI Clients, like Claude Desktop. Supports access to Deepseek's thought processes from the Deepseek API service or from a local Ollama server.  
+- **[Descope](https://github.com/descope-sample-apps/descope-mcp-server)** - An MCP server to integrate with [Descope](https://descope.com) to search audit logs, manage users, and more.  
+- **[DevRev](https://github.com/kpsunil97/devrev-mcp-server)** - An MCP server to integrate with DevRev APIs to search through your DevRev Knowledge Graph where objects can be imported from diff. sources listed [here](https://devrev.ai/docs/import#available-sources).  
+- **[Dicom](https://github.com/ChristianHinge/dicom-mcp)** - An MCP server to query and retrieve medical images and for parsing and reading dicom-encapsulated documents (pdf etc.).  
+- **[Dify](https://github.com/YanxingLiu/dify-mcp-server)** - A simple implementation of an MCP server for dify workflows.  
+- **[Discord](https://github.com/v-3/discordmcp)** - A MCP server to connect to Discord guilds through a bot and read and write messages in channels  
+- **[Discord](https://github.com/SaseQ/discord-mcp)** - A MCP server, which connects to Discord through a bot, and provides comprehensive integration with Discord.  
+- **[Discourse](https://github.com/AshDevFr/discourse-mcp-server)** - A MCP server to search Discourse posts on a Discourse forum.  
+- **[Docker](https://github.com/ckreiling/mcp-server-docker)** - Integrate with Docker to manage containers, images, volumes, and networks.  
+- **[Drupal](https://github.com/Omedia/mcp-server-drupal)** - Server for interacting with [Drupal](https://www.drupal.org/project/mcp) using STDIO transport layer.  
+- **[dune-analytics-mcp](https://github.com/kukapay/dune-analytics-mcp)** -  A mcp server that bridges Dune Analytics data to AI agents.  
+- **[Elasticsearch](https://github.com/cr7258/elasticsearch-mcp-server)** - MCP server implementation that provides Elasticsearch interaction.  
+- **[ElevenLabs](https://github.com/mamertofabian/elevenlabs-mcp-server)** - A server that integrates with ElevenLabs text-to-speech API capable of generating full voiceovers with multiple voices.  
+- **[Ergo Blockchain MCP](https://github.com/marctheshark3/ergo-mcp)** - An MCP server to integrate Ergo Blockchain Node and Explorer APIs for checking address balances, analyzing transactions, viewing transaction history, performing forensic analysis of addresses, searching for tokens, and monitoring network status.  
+- **[Eunomia](https://github.com/whataboutyou-ai/eunomia-MCP-server)** - Extension of the Eunomia framework that connects Eunomia instruments with MCP servers  
+- **[EVM MCP Server](https://github.com/mcpdotdirect/evm-mcp-server)** - Comprehensive blockchain services for 30+ EVM networks, supporting native tokens, ERC20, NFTs, smart contracts, transactions, and ENS resolution.  
+- **[Everything Search](https://github.com/mamertofabian/mcp-everything-search)** - Fast file searching capabilities across Windows (using [Everything SDK](https://www.voidtools.com/support/everything/sdk/)), macOS (using `mdfind`), and Linux (using `locate/plocate`).  
+- **[Excel](https://github.com/haris-musa/excel-mcp-server)** - Excel manipulation including data reading/writing, worksheet management, formatting, charts, and pivot table.  
+- **[Fantasy PL](https://github.com/rishijatia/fantasy-pl-mcp)** - Give your coding agent direct access to up-to-date Fantasy Premier League data  
+- **[fastn.ai – Unified API MCP Server](https://github.com/fastnai/mcp-fastn)** - A remote, dynamic MCP server with a unified API that connects to 1,000+ tools, actions, and workflows, featuring built-in authentication and monitoring.  
+- **[Fetch](https://github.com/zcaceres/fetch-mcp)** - A server that flexibly fetches HTML, JSON, Markdown, or plaintext.  
+- **[Fingertip](https://github.com/fingertip-com/fingertip-mcp)** - MCP server for Fingertip.com to search and create new sites.  
+- **[Figma](https://github.com/GLips/Figma-Context-MCP)** - Give your coding agent direct access to Figma file data, helping it one-shot design implementation.  
+- **[Firebase](https://github.com/gannonh/firebase-mcp)** - Server to interact with Firebase services including Firebase Authentication, Firestore, and Firebase Storage.  
+- **[FireCrawl](https://github.com/vrknetha/mcp-server-firecrawl)** - Advanced web scraping with JavaScript rendering, PDF support, and smart rate limiting  
+- **[FlightRadar24](https://github.com/sunsetcoder/flightradar24-mcp-server)** - A Claude Desktop MCP server that helps you track flights in real-time using Flightradar24 data.  
+- **[Ghost](https://github.com/MFYDev/ghost-mcp)** - A Model Context Protocol (MCP) server for interacting with Ghost CMS through LLM interfaces like Claude.  
+- **[Github Actions](https://github.com/ko1ynnky/github-actions-mcp-server)** - A Model Context Protocol (MCP) server for interacting with Github Actions.  
+- **[Glean](https://github.com/longyi1207/glean-mcp-server)** - A server that uses Glean API to search and chat.  
+- **[Gmail](https://github.com/GongRzhe/Gmail-MCP-Server)** - A Model Context Protocol (MCP) server for Gmail integration in Claude Desktop with auto authentication support.  
+- **[Gmail Headless](https://github.com/baryhuang/mcp-headless-gmail)** - Remote hostable MCP server that can get and send Gmail messages without local credential or file system setup.  
+- **[Goal Story](https://github.com/hichana/goalstory-mcp)** - a Goal Tracker and Visualization Tool for personal and professional development.  
+- **[GOAT](https://github.com/goat-sdk/goat/tree/main/typescript/examples/by-framework/model-context-protocol)** - Run more than +200 onchain actions on any blockchain including Ethereum, Solana and Base.  
+- **[Godot](https://github.com/Coding-Solo/godot-mcp)** - A MCP server providing comprehensive Godot engine integration for project editing, debugging, and scene management.  
+- **[Golang Filesystem Server](https://github.com/mark3labs/mcp-filesystem-server)** - Secure file operations with configurable access controls built with Go!  
+- **[Goodnews](https://github.com/VectorInstitute/mcp-goodnews)** - A simple MCP server that delivers curated positive and uplifting news stories.  
+- **[Google Calendar](https://github.com/v-3/google-calendar)** - Integration with Google Calendar to check schedules, find time, and add/delete events  
+- **[Google Calendar](https://github.com/nspady/google-calendar-mcp)** - Google Calendar MCP Server for managing Google calendar events. Also supports searching for events by attributes like title and location.  
+- **[Google Custom Search](https://github.com/adenot/mcp-google-search)** - Provides Google Search results via the Google Custom Search API  
+- **[Google Tasks](https://github.com/zcaceres/gtasks-mcp)** - Google Tasks API Model Context Protocol Server.  
+- **[GraphQL Schema](https://github.com/hannesj/mcp-graphql-schema)** - Allow LLMs to explore large GraphQL schemas without bloating the context.  
+- **[HDW LinkedIn](https://github.com/horizondatawave/hdw-mcp-server)** - Access to profile data and management of user account with [HorizonDataWave.ai](https://horizondatawave.ai/).  
+- **[Heurist Mesh Agent](https://github.com/heurist-network/heurist-mesh-mcp-server)** - Access specialized web3 AI agents for blockchain analysis, smart contract security, token metrics, and blockchain interactions through the [Heurist Mesh network](https://github.com/heurist-network/heurist-agent-framework/tree/main/mesh).  
+- **[Holaspirit](https://github.com/syucream/holaspirit-mcp-server)** - Interact with [Holaspirit](https://www.holaspirit.com/).  
+- **[Home Assistant](https://github.com/tevonsb/homeassistant-mcp)** - Interact with [Home Assistant](https://www.home-assistant.io/) including viewing and controlling lights, switches, sensors, and all other Home Assistant entities.  
+- **[Home Assistant](https://github.com/voska/hass-mcp)** - Docker-ready MCP server for Home Assistant with entity management, domain summaries, automation support, and guided conversations. Includes pre-built container images for easy installation.  
+- **[HubSpot](https://github.com/buryhuang/mcp-hubspot)** - HubSpot CRM integration for managing contacts and companies. Create and retrieve CRM data directly through Claude chat.  
+- **[HuggingFace Spaces](https://github.com/evalstate/mcp-hfspace)** - Server for using HuggingFace Spaces, supporting Open Source Image, Audio, Text Models and more. Claude Desktop mode for easy integration.  
+- **[Hyperliquid](https://github.com/mektigboy/server-hyperliquid)** - An MCP server implementation that integrates the Hyperliquid SDK for exchange data.  
+- **[iFlytek Workflow](https://github.com/iflytek/ifly-workflow-mcp-server)** - Connect to iFlytek Workflow via the MCP server and run your own Agent.  
+- **[Image Generation](https://github.com/GongRzhe/Image-Generation-MCP-Server)** - This MCP server provides image generation capabilities using the Replicate Flux model.  
+- **[InfluxDB](https://github.com/idoru/influxdb-mcp-server)** - Run queries against InfluxDB OSS API v2.  
+- **[Inoyu](https://github.com/sergehuber/inoyu-mcp-unomi-server)** - Interact with an Apache Unomi CDP customer data platform to retrieve and update customer profiles  
+- **[Intercom](https://github.com/raoulbia-ai/mcp-server-for-intercom)** - An MCP-compliant server for retrieving customer support tickets from Intercom. This tool enables AI assistants like Claude Desktop and Cline to access and analyze your Intercom support tickets.  
+- **[iTerm MCP](https://github.com/ferrislucas/iterm-mcp)** - Integration with iTerm2 terminal emulator for macOS, enabling LLMs to execute and monitor terminal commands.  
+- **[JavaFX](https://github.com/mcpso/mcp-server-javafx)** - Make drawings using a JavaFX canvas  
+- **[JDBC](https://github.com/quarkiverse/quarkus-mcp-servers/tree/main/jdbc)** - Connect to any JDBC-compatible database and query, insert, update, delete, and more. Supports MySQL, PostgreSQL, Oracle, SQL Server, SQLite and [more](https://github.com/quarkiverse/quarkus-mcp-servers/tree/main/jdbc#supported-jdbc-variants).  
+- **[JSON](https://github.com/GongRzhe/JSON-MCP-Server)** - JSON handling and processing server with advanced query capabilities using JSONPath syntax and support for array, string, numeric, and date operations.  
+- **[KiCad MCP](https://github.com/lamaalrajih/kicad-mcp)** - MCP server for KiCad on Mac, Windows, and Linux.  
+- **[Keycloak MCP](https://github.com/ChristophEnglisch/keycloak-model-context-protocol)** - This MCP server enables natural language interaction with Keycloak for user and realm management including creating, deleting, and listing users and realms.  
+- **[Kibela](https://github.com/kiwamizamurai/mcp-kibela-server)** (by kiwamizamurai) - Interact with Kibela API.  
+- **[kintone](https://github.com/macrat/mcp-server-kintone)** - Manage records and apps in [kintone](https://kintone.com) through LLM tools.  
+- **[Kubernetes](https://github.com/Flux159/mcp-server-kubernetes)** - Connect to Kubernetes cluster and manage pods, deployments, and services.  
+- **[Kubernetes and OpenShift](https://github.com/manusa/kubernetes-mcp-server)** - A powerful Kubernetes MCP server with additional support for OpenShift. Besides providing CRUD operations for any Kubernetes resource, this server provides specialized tools to interact with your cluster.  
+- **[Langflow-DOC-QA-SERVER](https://github.com/GongRzhe/Langflow-DOC-QA-SERVER)** - A Model Context Protocol server for document Q&A powered by Langflow. It demonstrates core MCP concepts by providing a simple interface to query documents through a Langflow backend.  
+- **[Lightdash](https://github.com/syucream/lightdash-mcp-server)** - Interact with [Lightdash](https://www.lightdash.com/), a BI tool.  
+- **[Linear](https://github.com/jerhadf/linear-mcp-server)** - Allows LLM to interact with Linear's API for project management, including searching, creating, and updating issues.  
+- **[Linear (Go)](https://github.com/geropl/linear-mcp-go)** - Allows LLM to interact with Linear's API via a single static binary.  
+- **[LINE](https://github.com/amornpan/py-mcp-line)** (by amornpan) - Implementation for LINE Bot integration that enables Language Models to read and analyze LINE conversations through a standardized interface. Features asynchronous operation, comprehensive logging, webhook event handling, and support for various message types.  
+- **[LlamaCloud](https://github.com/run-llama/mcp-server-llamacloud)** (by marcusschiesser) - Integrate the data stored in a managed index on [LlamaCloud](https://cloud.llamaindex.ai/)  
+- **[llm-context](https://github.com/cyberchitta/llm-context.py)** - Provides a repo-packing MCP tool with configurable profiles that specify file inclusion/exclusion patterns and optional prompts.  
+- **[mac-messages-mcp](https://github.com/carterlasalle/mac_messages_mcp)** - An MCP server that securely interfaces with your iMessage database, allowing LLMs to query and analyze iMessage conversations. Includes robust phone number validation, attachment processing, contact management, and more.  
+- **[MariaDB](https://github.com/abel9851/mcp-server-mariadb)** - MariaDB database integration with configurable access controls in Python.  
+- **[Maton](https://github.com/maton-ai/agent-toolkit/tree/main/modelcontextprotocol)** - Connect to your SaaS tools like HubSpot, Salesforce, and more.  
+- **[MCP Compass](https://github.com/liuyoshio/mcp-compass)** - Suggest the right MCP server for your needs  
+- **[MCP Create](https://github.com/tesla0225/mcp-create)** - A dynamic MCP server management service that creates, runs, and manages Model Context Protocol servers on-the-fly.  
+- **[MCP Installer](https://github.com/anaisbetts/mcp-installer)** - This server is a server that installs other MCP servers for you.  
+- **[mcp-k8s-go](https://github.com/strowk/mcp-k8s-go)** - Golang-based Kubernetes server for MCP to browse pods and their logs, events, namespaces and more. Built to be extensible.  
+- **[mcp-local-rag](https://github.com/nkapila6/mcp-local-rag)** - "primitive" RAG-like web search model context protocol (MCP) server that runs locally using Google's MediaPipe Text Embedder and DuckDuckGo Search. ✨ no APIs required ✨.  
+- **[mcp-proxy](https://github.com/sparfenyuk/mcp-proxy)** - Connect to MCP servers that run on SSE transport, or expose stdio servers as an SSE server.  
+- **[mem0-mcp](https://github.com/mem0ai/mem0-mcp)** - A Model Context Protocol server for Mem0, which helps with managing coding preferences.  
+- **[MSSQL](https://github.com/aekanun2020/mcp-server/)** - MSSQL database integration with configurable access controls and schema inspection  
+- **[MSSQL](https://github.com/JexinSam/mssql_mcp_server)** (by jexin) - MCP Server for MSSQL database in Python  
+- **[MSSQL-Python](https://github.com/amornpan/py-mcp-mssql)** (by amornpan) - A read-only Python implementation for MSSQL database access with enhanced security features and configurable access controls.  
+- **[MSSQL-MCP](https://github.com/daobataotie/mssql-mcp)** (by daobataotie) - MSSQL MCP that refers to the official website's SQLite MCP for modifications to adapt to MSSQL  
+- **[Markdownify](https://github.com/zcaceres/mcp-markdownify-server)** - MCP to convert almost anything to Markdown (PPTX, HTML, PDF, YouTube Transcripts and more)  
+- **[Mindmap](https://github.com/YuChenSSR/mindmap-mcp-server)** (by YuChenSSR) - A server that generates mindmaps from input containing markdown code.  
+- **[Minima](https://github.com/dmayboroda/minima)** - MCP server for RAG on local files  
+- **[MongoDB](https://github.com/kiliczsh/mcp-mongo-server)** - A Model Context Protocol Server for MongoDB.  
+- **[MongoDB Lens](https://github.com/furey/mongodb-lens)** - Full Featured MCP Server for MongoDB Databases.  
+- **[Monday.com](https://github.com/sakce/mcp-server-monday)** - MCP Server to interact with Monday.com boards and items.  
+- **[Multicluster-MCP-Sever](https://github.com/yanmxa/multicluster-mcp-server)** - The gateway for GenAI systems to interact with multiple Kubernetes clusters.  
+- **[MySQL](https://github.com/benborla/mcp-server-mysql)** (by benborla) - MySQL database integration in NodeJS with configurable access controls and schema inspection  
+- **[MySQL](https://github.com/designcomputer/mysql_mcp_server)** (by DesignComputer) - MySQL database integration in Python with configurable access controls and schema inspection  
+- **[n8n](https://github.com/leonardsellem/n8n-mcp-server)** - This MCP server provides tools and resources for AI assistants to manage n8n workflows and executions, including listing, creating, updating, and deleting workflows, as well as monitoring their execution status.  
+- **[NASA](https://github.com/ProgramComputer/NASA-MCP-server)** (by ProgramComputer) - Access to a unified gateway of NASA's data sources including but not limited to APOD, NEO, EPIC, GIBS.  
+- **[National Parks](https://github.com/KyrieTangSheng/mcp-server-nationalparks)** - The server provides latest information of park details, alerts, visitor centers, campgrounds, hiking trails, and events for U.S. National Parks.  
+- **[NAVER](https://github.com/pfldy2850/py-mcp-naver)** (by pfldy2850) - This MCP server provides tools to interact with various Naver services, such as searching blogs, news, books, and more.  
+- **[NS Travel Information](https://github.com/r-huijts/ns-mcp-server)** - Access Dutch Railways (NS) real-time train travel information and disruptions through the official NS API.  
+- **[Neo4j](https://github.com/da-okazaki/mcp-neo4j-server)** - A community built server that interacts with Neo4j Graph Database.  
+- **[Neovim](https://github.com/bigcodegen/mcp-neovim-server)** - An MCP Server for your Neovim session.  
+- **[Notion](https://github.com/suekou/mcp-notion-server)** (by suekou) - Interact with Notion API.  
+- **[Notion](https://github.com/v-3/notion-server)** (by v-3) - Notion MCP integration. Search, Read, Update, and Create pages through Claude chat.  
+- **[ntfy-mcp](https://github.com/teddyzxcv/ntfy-mcp)** (by teddyzxcv) - The MCP server that keeps you informed by sending notifications on your phone using ntfy  
+- **[oatpp-mcp](https://github.com/oatpp/oatpp-mcp)** - C++ MCP integration for Oat++. Use [Oat++](https://oatpp.io) to build MCP servers.  
+- **[Obsidian Markdown Notes](https://github.com/calclavia/mcp-obsidian)** - Read and search through your Obsidian vault or any directory containing Markdown notes  
+- **[obsidian-mcp](https://github.com/StevenStavrakis/obsidian-mcp)** (by Steven Stavrakis) - An MCP server for Obsidian.md with tools for searching, reading, writing, and organizing notes.  
+- **[OceanBase](https://github.com/yuanoOo/oceanbase_mcp_server)** - (by yuanoOo) A Model Context Protocol (MCP) server that enables secure interaction with OceanBase databases.  
+- **[Okta](https://github.com/kapilduraphe/okta-mcp-server)** - Interact with Okta API.  
+- **[OneNote](https://github.com/rajvirtual/MCP-Servers/tree/master/onenote)** - (by Rajesh Vijay) An MCP server that connects to Microsoft OneNote using the Microsoft Graph API. Read notebooks, sections, and pages; create new notebooks, sections, and pages.  
+- **[OpenAI WebSearch MCP](https://github.com/ConechoAI/openai-websearch-mcp)** - This is a Python-based MCP server that provides OpenAI `web_search` build-in tool.  
+- **[OpenAPI](https://github.com/snaggle-ai/openapi-mcp-server)** - Interact with [OpenAPI](https://www.openapis.org/) APIs.  
+- **[OpenAPI AnyApi](https://github.com/baryhuang/mcp-server-any-openapi)** - Interact with large [OpenAPI](https://www.openapis.org/) docs using built-in semantic search for endpoints. Allows for customizing the MCP server prefix.  
+- **[OpenAPI Schema](https://github.com/hannesj/mcp-openapi-schema)** - Allow LLMs to explore large [OpenAPI](https://www.openapis.org/) schemas without bloating the context.  
+- **[OpenCTI](https://github.com/Spathodea-Network/opencti-mcp)** - Interact with OpenCTI platform to retrieve threat intelligence data including reports, indicators, malware and threat actors.  
+- **[OpenDota](https://github.com/asusevski/opendota-mcp-server)** - Interact with OpenDota API to retrieve Dota 2 match data, player statistics, and more.  
+- **[OpenRPC](https://github.com/shanejonas/openrpc-mpc-server)** - Interact with and discover JSON-RPC APIs via [OpenRPC](https://open-rpc.org).  
+- **[Open Strategy Partners Marketing Tools](https://github.com/open-strategy-partners/osp_marketing_tools)** - Content editing codes, value map, and positioning tools for product marketing.  
+- **[Pandoc](https://github.com/vivekVells/mcp-pandoc)** - MCP server for seamless document format conversion using Pandoc, supporting Markdown, HTML, PDF, DOCX, CSV, and more.  
+- **[PIF](https://github.com/hungryrobot1/MCP-PIF)** - A Personal Intelligence Framework (PIF), providing tools for file operations, structured reasoning, and journal-based documentation to support continuity and evolving human-AI collaboration across sessions.  
+- **[Pinecone](https://github.com/sirmews/mcp-pinecone)** - MCP server for searching and uploading records to Pinecone. Allows for simple RAG features, leveraging Pinecone's Inference API.  
+- **[Placid.app](https://github.com/felores/placid-mcp-server)** - Generate image and video creatives using Placid.app templates  
+- **[Playwright](https://github.com/executeautomation/mcp-playwright)** - This MCP Server will help you run browser automation and webscraping using Playwright  
+- **[Postman](https://github.com/shannonlal/mcp-postman)** - MCP server for running Postman Collections locally via Newman. Allows for simple execution of Postman collections and returns test results.  
+- **[Productboard](https://github.com/kenjihikmatullah/productboard-mcp)** - Integrate the Productboard API into agentic workflows via MCP.  
+- **[Prometheus](https://github.com/pab1it0/prometheus-mcp-server)** - Query and analyze Prometheus - open-source monitoring system.  
+- **[Pulumi](https://github.com/dogukanakkaya/pulumi-mcp-server)** - MCP Server to interact with Pulumi API, creating and listing Stacks  
+- **[Pushover](https://github.com/ashiknesin/pushover-mcp)** - Send instant notifications to your devices using [Pushover.net](https://pushover.net/)  
+- **[QGIS](https://github.com/jjsantos01/qgis_mcp)** - Connects QGIS to Claude AI through the MCP. This integration enables prompt-assisted project creation, layer loading, code execution, and more.  
+- **[QuickChart](https://github.com/GongRzhe/Quickchart-MCP-Server)** - A Model Context Protocol server for generating charts using QuickChart.io  
+- **[Qwen_Max](https://github.com/66julienmartin/MCP-server-Qwen_Max)** - A Model Context Protocol (MCP) server implementation for the Qwen models.  
+- **[RabbitMQ](https://github.com/kenliao94/mcp-server-rabbitmq)** - The MCP server that interacts with RabbitMQ to publish and consume messages.  
+- **[RAG Web Browser](https://github.com/apify/mcp-server-rag-web-browser)** - An MCP server for Apify's open-source RAG Web Browser [Actor](https://apify.com/apify/rag-web-browser) to perform web searches, scrape URLs, and return content in Markdown.  
+- **[Reaper](https://github.com/dschuler36/reaper-mcp-server)** - Interact with your [Reaper](https://www.reaper.fm/) (Digital Audio Workstation) projects.  
+- **[Redis](https://github.com/GongRzhe/REDIS-MCP-Server)** - Redis database operations and caching microservice server with support for key-value operations, expiration management, and pattern-based key listing.  
+- **[Redis](https://github.com/prajwalnayak7/mcp-server-redis)** - MCP server to interact with Redis Server, AWS Memory DB, etc. for caching or other in-memory key-value use-cases  
+- **[Rememberizer AI](https://github.com/skydeckai/mcp-server-rememberizer)** - An MCP server designed for interacting with the Rememberizer data source, facilitating enhanced knowledge retrieval.  
+- **[Replicate](https://github.com/deepfates/mcp-replicate)** - Search, run and manage machine learning models on Replicate through a simple tool-based interface. Browse models, create predictions, track their status, and handle generated images.  
+- **[Rquest](https://github.com/xxxbrian/mcp-rquest)** - An MCP server providing realistic browser-like HTTP request capabilities with accurate TLS/JA3/JA4 fingerprints for bypassing anti-bot measures.  
+- **[Rijksmuseum](https://github.com/r-huijts/rijksmuseum-mcp)** - Interface with the Rijksmuseum API to search artworks, retrieve artwork details, access image tiles, and explore user collections.  
+- **[Salesforce MCP](https://github.com/smn2gnt/MCP-Salesforce)** - Interact with Salesforce Data and Metadata  
+- **[Scholarly](https://github.com/adityak74/mcp-scholarly)** - A MCP server to search for scholarly and academic articles.  
+- **[scrapling-fetch](https://github.com/cyberchitta/scrapling-fetch-mcp)** - Access text content from bot-protected websites. Fetches HTML/markdown from sites with anti-automation measures using Scrapling.  
+- **[SearXNG](https://github.com/ihor-sokoliuk/mcp-searxng)** - A Model Context Protocol Server for [SearXNG](https://docs.searxng.org).  
+- **[ServiceNow](https://github.com/osomai/servicenow-mcp)** - A MCP server to interact with a ServiceNow instance  
+- **[Siri Shortcuts](https://github.com/dvcrn/mcp-server-siri-shortcuts)** - MCP to interact with Siri Shortcuts on macOS. Exposes all Shortcuts as MCP tools.  
+- **[Snowflake](https://github.com/isaacwasserman/mcp-snowflake-server)** - This MCP server enables LLMs to interact with Snowflake databases, allowing for secure and controlled data operations.  
+- **[Solana Agent Kit](https://github.com/sendaifun/solana-agent-kit/tree/main/examples/agent-kit-mcp-server)** - This MCP server enables LLMs to interact with the Solana blockchain with help of Solana Agent Kit by SendAI, allowing for 40+ protocol actions and growing  
+- **[Spotify](https://github.com/varunneal/spotify-mcp)** - This MCP allows an LLM to play and use Spotify.  
+- **[Starwind UI](https://github.com/Boston343/starwind-ui-mcp/)** - This MCP provides relevant commands, documentation, and other information to allow LLMs to take full advantage of Starwind UI's open source Astro components.  
+- **[Stripe](https://github.com/atharvagupta2003/mcp-stripe)** - This MCP allows integration with Stripe for handling payments, customers, and refunds.  
+- **[TMDB](https://github.com/Laksh-star/mcp-server-tmdb)** - This MCP server integrates with The Movie Database (TMDB) API to provide movie information, search capabilities, and recommendations.  
+- **[Tavily search](https://github.com/RamXX/mcp-tavily)** - An MCP server for Tavily's search & news API, with explicit site inclusions/exclusions  
+- **[Telegram](https://github.com/chigwell/telegram-mcp)** - An MCP server that provides paginated chat reading, message retrieval, and message sending capabilities for Telegram through Telethon integration.  
+- **[Terminal-Control](https://github.com/GongRzhe/terminal-controller-mcp)** - A MCP server that enables secure terminal command execution, directory navigation, and file system operations through a standardized interface.  
+- **[Ticketmaster](https://github.com/delorenj/mcp-server-ticketmaster)** - Search for events, venues, and attractions through the Ticketmaster Discovery API  
+- **[Todoist](https://github.com/abhiz123/todoist-mcp-server)** - Interact with Todoist to manage your tasks.  
+- **[Typesense](https://github.com/suhail-ak-s/mcp-typesense-server)** - A Model Context Protocol (MCP) server implementation that provides AI models with access to Typesense search capabilities. This server enables LLMs to discover, search, and analyze data stored in Typesense collections.  
+- **[Travel Planner](https://github.com/GongRzhe/TRAVEL-PLANNER-MCP-Server)** - Travel planning and itinerary management server integrating with Google Maps API for location search, place details, and route calculations.  
+- **[Unity Catalog](https://github.com/ognis1205/mcp-server-unitycatalog)** - An MCP server that enables LLMs to interact with Unity Catalog AI, supporting CRUD operations on Unity Catalog Functions and executing them as MCP tools.  
+- **[Unity3d Game Engine](https://github.com/CoderGamester/mcp-unity)** - An MCP server that enables LLMs to interact with Unity3d Game Engine, supporting access to various editor tools and logs.  
+- **[Unity Integration (Advanced)](https://github.com/quazaai/UnityMCPIntegration)** - Advanced Unity3d Game Engine MCP which supports execution of editor-related code, logs, and file/project state.  
+- **[Vega-Lite](https://github.com/isaacwasserman/mcp-vegalite-server)** - Generate visualizations from fetched data using the Vega-Lite format and renderer.  
+- **[Video Editor](https://github.com/burningion/video-editing-mcp)** - A Model Context Protocol Server to add, edit, and search videos with [Video Jungle](https://www.video-jungle.com/).  
+- **[Virtual location (Google Street View,etc.)](https://github.com/mfukushim/map-traveler-mcp)** - Integrates Google Map, Google Street View, PixAI, Stability.ai, ComfyUI API, and Bluesky to provide a virtual location simulation in LLM (written in Effect.ts)  
+- **[VolcEngine TOS](https://github.com/dinghuazhou/sample-mcp-server-tos)** - A sample MCP server for VolcEngine TOS that flexibly gets objects from TOS.  
+- **[Wanaku MCP Router](https://github.com/wanaku-ai/wanaku/)** - The Wanaku MCP Router is an SSE-based MCP server that provides an extensible routing engine to integrate your enterprise systems with AI agents.  
+- **[Webflow](https://github.com/kapilduraphe/webflow-mcp-server)** - Interact with the Webflow APIs  
+- **[whale-tracker-mcp](https://github.com/kukapay/whale-tracker-mcp)**  -  A mcp server for tracking cryptocurrency whale transactions.  
+- **[Whois MCP](https://github.com/bharathvaj-ganesan/whois-mcp)** - MCP server that performs whois lookups for domains, IP addresses, and ASNs.  
+- **[WildFly MCP](https://github.com/wildfly-extras/wildfly-mcp)** - WildFly MCP server that enables LLM to interact with running WildFly servers (retrieve metrics, logs, invoke operations, ...).  
+- **[Windows CLI](https://github.com/SimonB97/win-cli-mcp-server)** - MCP server for secure command-line interactions on Windows systems, enabling controlled access to PowerShell, CMD, and Git Bash shells.  
+- **[World Bank data API](https://github.com/anshumax/world_bank_mcp_server)** - A server that fetches data indicators available with the World Bank as part of their data API  
+- **[X (Twitter)](https://github.com/EnesCinr/twitter-mcp)** (by EnesCinr) - Interact with Twitter API. Post tweets and search for tweets by query.  
+- **[X (Twitter)](https://github.com/vidhupv/x-mcp)** (by vidhupv) - Create, manage, and publish X/Twitter posts directly through Claude chat.  
+- **[Xcode](https://github.com/r-huijts/xcode-mcp-server)** - MCP server that brings AI to your Xcode projects, enabling intelligent code assistance, file operations, project management, and automated development tasks.  
+- **[xcodebuild](https://github.com/ShenghaiWang/xcodebuild)**  - 🍎 Build iOS Xcode workspace/project and feed back errors to your LLM.  
+- **[Xero-mcp-server](https://github.com/john-zhang-dev/xero-mcp)** - Enabling clients to interact with Xero for streamlined accounting, invoicing, and business operations.  
+- **[XiYan](https://github.com/XGenerationLab/xiyan_mcp_server)** - 🗄️ An MCP server that supports fetching data from a database using natural language queries, powered by XiyanSQL as the text-to-SQL LLM.  
+- **[XMind](https://github.com/apeyroux/mcp-xmind)** - Read and search through your XMind directory containing XMind files.  
 - **[YouTube](https://github.com/ZubeidHendricks/youtube-mcp-server)** - Comprehensive YouTube API integration for video management, Shorts creation, and analytics.
 
 ## 📚 Frameworks
@@ -379,64 +366,48 @@
 
 ### For servers
 
-* **[EasyMCP](https://github.com/zcaceres/easy-mcp/)** (TypeScript)
-- **[FastAPI to MCP auto generator](https://github.com/tadata-org/fastapi_mcp)** – A zero-configuration tool for automatically exposing FastAPI endpoints as MCP tools by **[Tadata](https://tadata.com/)**
-* **[FastMCP](https://github.com/punkpeye/fastmcp)** (TypeScript)
-* **[Foxy Contexts](https://github.com/strowk/foxy-contexts)** – A library to build MCP servers in Golang by **[strowk](https://github.com/strowk)**
-* **[Higress MCP Server Hosting](https://github.com/alibaba/higress/tree/main/plugins/wasm-go/mcp-servers)** - A solution for hosting MCP Servers by extending the API Gateway (based on Envoy) with wasm plugins.
-* **[MCP-Framework](https://mcp-framework.com)** Build MCP servers with elegance and speed in Typescript. Comes with a CLI to create your project with `mcp create app`. Get started with your first server in under 5 minutes by **[Alex Andru](https://github.com/QuantGeekDev)**
-* **[Quarkus MCP Server SDK](https://github.com/quarkiverse/quarkus-mcp-server)** (Java)
-* **[Template MCP Server](https://github.com/mcpdotdirect/template-mcp-server)** - A CLI tool to create a new Model Context Protocol server project with TypeScript support, dual transport options, and an extensible structure
+- **[EasyMCP](https://github.com/zcaceres/easy-mcp/)** (TypeScript)  
+- **[FastAPI to MCP auto generator](https://github.com/tadata-org/fastapi_mcp)** – A zero-configuration tool for automatically exposing FastAPI endpoints as MCP tools by **[Tadata](https://tadata.com/)**  
+- **[FastMCP](https://github.com/punkpeye/fastmcp)** (TypeScript)  
+- **[Foxy Contexts](https://github.com/strowk/foxy-contexts)** – A library to build MCP servers in Golang by **[strowk](https://github.com/strowk)**  
+- **[Higress MCP Server Hosting](https://github.com/alibaba/higress/tree/main/plugins/wasm-go/mcp-servers)** - A solution for hosting MCP Servers by extending the API Gateway (based on Envoy) with wasm plugins.  
+- **[MCP-Framework](https://mcp-framework.com)** - Build MCP servers with elegance and speed in Typescript. Comes with a CLI to create your project with `mcp create app`. Get started in under 5 minutes by **[Alex Andru](https://github.com/QuantGeekDev)**  
+- **[Quarkus MCP Server SDK](https://github.com/quarkiverse/quarkus-mcp-server)** (Java)  
+- **[Template MCP Server](https://github.com/mcpdotdirect/template-mcp-server)** - A CLI tool to create a new Model Context Protocol server project with TypeScript support, dual transport options, and an extensible structure  
 
 ### For clients
 
-* **[codemirror-mcp](https://github.com/marimo-team/codemirror-mcp)** - CodeMirror extension that implements the Model Context Protocol (MCP) for resource mentions and prompt commands
+- **[codemirror-mcp](https://github.com/marimo-team/codemirror-mcp)** - CodeMirror extension that implements the Model Context Protocol (MCP) for resource mentions and prompt commands  
 
 ## 📚 Resources
 
 Additional resources on MCP.
 
-- **[AiMCP](https://www.aimcp.info)** - A collection of MCP clients&servers to find the right mcp tools by **[Hekmon](https://github.com/hekmon8)**
-- **[Awesome Crypto MCP Servers by badkk](https://github.com/badkk/awesome-crypto-mcp-servers)** - A curated list of MCP servers by **[Luke Fan](https://github.com/badkk)**
-- **[Awesome MCP Servers by appcypher](https://github.com/appcypher/awesome-mcp-servers)** - A curated list of MCP servers by **[Stephen Akinyemi](https://github.com/appcypher)**
-- **[Awesome MCP Servers by punkpeye](https://github.com/punkpeye/awesome-mcp-servers)** (**[website](https://glama.ai/mcp/servers)**) - A curated list of MCP servers by **[Frank Fiegel](https://github.com/punkpeye)**
-- **[Awesome MCP Servers by wong2](https://github.com/wong2/awesome-mcp-servers)** (**[website](https://mcpservers.org)**) - A curated list of MCP servers by **[wong2](https://github.com/wong2)**
-<<<<<<< HEAD
-- **[Awesome MCP Servers by appcypher](https://github.com/appcypher/awesome-mcp-servers)** - A curated list of MCP servers by **[Stephen Akinyemi](https://github.com/appcypher)**
-- **[Open-Sourced MCP Servers Directory](https://github.com/chatmcp/mcp-directory)** - A curated list of MCP servers by **[mcpso](https://mcp.so)**
-- **[Discord Server](https://glama.ai/mcp/discord)** – A community discord server dedicated to MCP by **[Frank Fiegel](https://github.com/punkpeye)**
-- **[Smithery](https://smithery.ai/)** - A registry of MCP servers to find the right tools for your LLM agents by **[Henry Mao](https://github.com/calclavia)**
-- **[mcp-get](https://mcp-get.com)** - Command line tool for installing and managing MCP servers by **[Michael Latman](https://github.com/michaellatman)**
-- **[mcp-cli](https://github.com/wong2/mcp-cli)** - A CLI inspector for the Model Context Protocol by **[wong2](https://github.com/wong2)**
-- **[r/mcp](https://www.reddit.com/r/mcp)** – A Reddit community dedicated to MCP by **[Frank Fiegel](https://github.com/punkpeye)**
-- **[MCP X Community](https://x.com/i/communities/1861891349609603310)** – A X community for MCP by **[Xiaoyi](https://x.com/chxy)**
-- **[mcp-manager](https://github.com/zueai/mcp-manager)** - Simple Web UI to install and manage MCP servers for Claude Desktop by **[Zue](https://github.com/zueai)**
-- **[MCPHub](https://github.com/Jeamee/MCPHub-Desktop)** – An Open Source MacOS & Windows GUI Desktop app for discovering, installing and managing MCP servers by **[Jeamee](https://github.com/jeamee)**
-=======
-- **[Discord Server](https://glama.ai/mcp/discord)** – A community discord server dedicated to MCP by **[Frank Fiegel](https://github.com/punkpeye)**
-- **[Discord Server (ModelContextProtocol)](https://discord.gg/jHEGxQu2a5)** – Connect with developers, share insights, and collaborate on projects in an active Discord community dedicated to the Model Context Protocol by **[Alex Andru](https://github.com/QuantGeekDev)**
-
-- **[MCP Badges](https://github.com/mcpx-dev/mcp-badges)** – Quickly highlight your MCP project with clear, eye-catching badges, by **[Ironben](https://github.com/nanbingxyz)**
-- **[MCP Servers Hub](https://github.com/apappascs/mcp-servers-hub)** (**[website](https://mcp-servers-hub-website.pages.dev/)**) - A curated list of MCP servers by **[apappascs](https://github.com/apappascs)**
-- **[MCP X Community](https://x.com/i/communities/1861891349609603310)** – A X community for MCP by **[Xiaoyi](https://x.com/chxy)**
-- **[mcp-cli](https://github.com/wong2/mcp-cli)** - A CLI inspector for the Model Context Protocol by **[wong2](https://github.com/wong2)**
-- **[mcp-get](https://mcp-get.com)** - Command line tool for installing and managing MCP servers by **[Michael Latman](https://github.com/michaellatman)**
-- **[mcp-guardian](https://github.com/eqtylab/mcp-guardian)** - GUI application + tools for proxying / managing control of MCP servers by **[EQTY Lab](https://eqtylab.io)**
-- **[mcp-manager](https://github.com/zueai/mcp-manager)** - Simple Web UI to install and manage MCP servers for Claude Desktop by **[Zue](https://github.com/zueai)**
-- **[MCPHub](https://github.com/Jeamee/MCPHub-Desktop)** – An Open Source MacOS & Windows GUI Desktop app for discovering, installing and managing MCP servers by **[Jeamee](https://github.com/jeamee)**
-- **[mcp.run](https://mcp.run)** - A hosted registry and control plane to install & run secure + portable MCP Servers.
-- **[mcp-dockmaster](https://mcp-dockmaster.com)** - An Open-Sourced UI to install and manage MCP servers for Windows, Linux and MacOS.
-- <img height="12" width="12" src="https://mkinf.io/favicon-lilac.png" alt="mkinf Logo" /> **[mkinf](https://mkinf.io)** - An Open Source registry of hosted MCP Servers to accelerate AI agent workflows.
-- **[Open-Sourced MCP Servers Directory](https://github.com/chatmcp/mcp-directory)** - A curated list of MCP servers by **[mcpso](https://mcp.so)**
-- <img height="12" width="12" src="https://opentools.com/favicon.ico" alt="OpenTools Logo" /> **[OpenTools](https://opentools.com)** - An open registry for finding, installing, and building with MCP servers by **[opentoolsteam](https://github.com/opentoolsteam)**
-- **[PulseMCP](https://www.pulsemcp.com)** ([API](https://www.pulsemcp.com/api)) - Community hub & weekly newsletter for discovering MCP servers, clients, articles, and news by **[Tadas Antanavicius](https://github.com/tadasant)**, **[Mike Coughlin](https://github.com/macoughl)**, and **[Ravina Patel](https://github.com/ravinahp)**
-- **[r/mcp](https://www.reddit.com/r/mcp)** – A Reddit community dedicated to MCP by **[Frank Fiegel](https://github.com/punkpeye)**
-- **[r/modelcontextprotocol](https://www.reddit.com/r/modelcontextprotocol)** – A Model Context Protocol community Reddit page - discuss ideas, get answers to your questions, network with like-minded people, and showcase your projects! by **[Alex Andru](https://github.com/QuantGeekDev)**
-
-
-- **[Smithery](https://smithery.ai/)** - A registry of MCP servers to find the right tools for your LLM agents by **[Henry Mao](https://github.com/calclavia)**
-- **[Toolbase](https://gettoolbase.ai)** - Desktop application that manages tools and MCP servers with just a few clicks - no coding required by **[gching](https://github.com/gching)**
->>>>>>> 9735df6d
+- **[AiMCP](https://www.aimcp.info)** - A collection of MCP clients & servers to find the right MCP tools by **[Hekmon](https://github.com/hekmon8)**  
+- **[Awesome Crypto MCP Servers by badkk](https://github.com/badkk/awesome-crypto-mcp-servers)** - A curated list of MCP servers by **[Luke Fan](https://github.com/badkk)**  
+- **[Awesome MCP Servers by appcypher](https://github.com/appcypher/awesome-mcp-servers)** - A curated list of MCP servers by **[Stephen Akinyemi](https://github.com/appcypher)**  
+- **[Awesome MCP Servers by punkpeye](https://github.com/punkpeye/awesome-mcp-servers)** (**[website](https://glama.ai/mcp/servers)**) - A curated list of MCP servers by **[Frank Fiegel](https://github.com/punkpeye)**  
+- **[Awesome MCP Servers by wong2](https://github.com/wong2/awesome-mcp-servers)** (**[website](https://mcpservers.org)**) - A curated list of MCP servers by **[wong2](https://github.com/wong2)**  
+- **[Discord Server](https://glama.ai/mcp/discord)** – A community discord server dedicated to MCP by **[Frank Fiegel](https://github.com/punkpeye)**  
+- **[Discord Server (ModelContextProtocol)](https://discord.gg/jHEGxQu2a5)** – Connect with developers, share insights, and collaborate on projects in an active Discord community dedicated to the Model Context Protocol by **[Alex Andru](https://github.com/QuantGeekDev)**  
+- **[MCP Badges](https://github.com/mcpx-dev/mcp-badges)** – Quickly highlight your MCP project with clear, eye-catching badges, by **[Ironben](https://github.com/nanbingxyz)**  
+- **[MCP Servers Hub](https://github.com/apappascs/mcp-servers-hub)** (**[website](https://mcp-servers-hub-website.pages.dev/)**) - A curated list of MCP servers by **[apappascs](https://github.com/apappascs)**  
+- **[MCP X Community](https://x.com/i/communities/1861891349609603310)** – A X community for MCP by **[Xiaoyi](https://x.com/chxy)**  
+- **[mcp-cli](https://github.com/wong2/mcp-cli)** - A CLI inspector for the Model Context Protocol by **[wong2](https://github.com/wong2)**  
+- **[mcp-get](https://mcp-get.com)** - Command line tool for installing and managing MCP servers by **[Michael Latman](https://github.com/michaellatman)**  
+- **[mcp-guardian](https://github.com/eqtylab/mcp-guardian)** - GUI application + tools for proxying / managing control of MCP servers by **[EQTY Lab](https://eqtylab.io)**  
+- **[mcp-manager](https://github.com/zueai/mcp-manager)** - Simple Web UI to install and manage MCP servers for Claude Desktop by **[Zue](https://github.com/zueai)**  
+- **[MCPHub](https://github.com/Jeamee/MCPHub-Desktop)** – An Open Source MacOS & Windows GUI Desktop app for discovering, installing and managing MCP servers by **[Jeamee](https://github.com/jeamee)**  
+- **[mcp.run](https://mcp.run)** - A hosted registry and control plane to install & run secure + portable MCP Servers.  
+- **[mcp-dockmaster](https://mcp-dockmaster.com)** - An Open-Sourced UI to install and manage MCP servers for Windows, Linux and MacOS.  
+- <img height="12" width="12" src="https://mkinf.io/favicon-lilac.png" alt="mkinf Logo" /> **[mkinf](https://mkinf.io)** - An Open Source registry of hosted MCP Servers to accelerate AI agent workflows.  
+- **[Open-Sourced MCP Servers Directory](https://github.com/chatmcp/mcp-directory)** - A curated list of MCP servers by **[mcpso](https://mcp.so)**  
+- <img height="12" width="12" src="https://opentools.com/favicon.ico" alt="OpenTools Logo" /> **[OpenTools](https://opentools.com)** - An open registry for finding, installing, and building with MCP servers by **[opentoolsteam](https://github.com/opentoolsteam)**  
+- **[PulseMCP](https://www.pulsemcp.com)** ([API](https://www.pulsemcp.com/api)) - Community hub & weekly newsletter for discovering MCP servers, clients, articles, and news by **[Tadas Antanavicius](https://github.com/tadasant)**, **[Mike Coughlin](https://github.com/macoughl)**, and **[Ravina Patel](https://github.com/ravinahp)**  
+- **[r/mcp](https://www.reddit.com/r/mcp)** – A Reddit community dedicated to MCP by **[Frank Fiegel](https://github.com/punkpeye)**  
+- **[r/modelcontextprotocol](https://www.reddit.com/r/modelcontextprotocol)** – A Model Context Protocol community Reddit page - discuss ideas, get answers to your questions, network with like-minded people, and showcase your projects! by **[Alex Andru](https://github.com/QuantGeekDev)**  
+- **[Smithery](https://smithery.ai/)** - A registry of MCP servers to find the right tools for your LLM agents by **[Henry Mao](https://github.com/calclavia)**  
+- **[Toolbase](https://gettoolbase.ai)** - Desktop application that manages tools and MCP servers with just a few clicks - no coding required by **[gching](https://github.com/gching)**  
 
 ## 🚀 Getting Started
 
@@ -447,7 +418,6 @@
 ```sh
 npx -y @modelcontextprotocol/server-memory
 ```
-
 Python-based servers in this repository can be used directly with [`uvx`](https://docs.astral.sh/uv/concepts/tools/) or [`pip`](https://pypi.org/project/pip/). `uvx` is recommended for ease of use and setup.
 
 For example, this will start the [Git](src/git) server:
